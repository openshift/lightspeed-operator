--- conflicted
+++ resolved
@@ -1,6 +1,7 @@
 package controller
 
 import (
+	"context"
 	"crypto/sha256"
 	"fmt"
 
@@ -8,6 +9,7 @@
 	corev1 "k8s.io/api/core/v1"
 	apiequality "k8s.io/apimachinery/pkg/api/equality"
 	"k8s.io/apimachinery/pkg/util/intstr"
+	"sigs.k8s.io/controller-runtime/pkg/client"
 )
 
 // updateDeploymentAnnotations updates the annotations in a given deployment.
@@ -125,7 +127,6 @@
 	return fmt.Sprintf("%x", hashFunc.Sum(nil)), nil
 }
 
-<<<<<<< HEAD
 func getSecretContent(rclient client.Client, secretName string, namespace string, secretFields []string) (map[string]string, error) {
 	foundSecret := &corev1.Secret{}
 	ctx := context.Background()
@@ -144,22 +145,6 @@
 
 	return secretValues, nil
 }
-=======
-// TODO: Update DB
-// func getSecretContent(rclient client.Client, secretName string, namespace string, secretField string) (string, error) {
-// 	foundSecret := &corev1.Secret{}
-// 	ctx := context.Background()
-// 	err := rclient.Get(ctx, client.ObjectKey{Name: secretName, Namespace: namespace}, foundSecret)
-// 	if err != nil {
-// 		return "", fmt.Errorf("Error: %w while fetching secret: %s", err, secretName)
-// 	}
-// 	encodedSecretValue, ok := foundSecret.Data[secretField]
-// 	if !ok {
-// 		return "", fmt.Errorf("Secret field %s not present in the secret", secretField)
-// 	}
-// 	return string(encodedSecretValue), nil
-// }
->>>>>>> 22cb5c39
 
 // podVolumEqual compares two slices of corev1.Volume and returns true if they are equal.
 // covers 3 volume types: Secret, ConfigMap, EmptyDir
