package controller

import (
	"context"
	"crypto/sha256"
	"fmt"
	"os"
	"strings"

	appsv1 "k8s.io/api/apps/v1"
	corev1 "k8s.io/api/core/v1"
	apiequality "k8s.io/apimachinery/pkg/api/equality"
	"k8s.io/apimachinery/pkg/util/intstr"
	"sigs.k8s.io/controller-runtime/pkg/client"
)

// updateDeploymentAnnotations updates the annotations in a given deployment.
func updateDeploymentAnnotations(deployment *appsv1.Deployment, annotations map[string]string) {
	if deployment.Annotations == nil {
		deployment.Annotations = make(map[string]string)
	}
	for k, v := range annotations {
		deployment.Annotations[k] = v
	}
}

func updateDeploymentTemplateAnnotations(deployment *appsv1.Deployment, annotations map[string]string) {
	if deployment.Spec.Template.Annotations == nil {
		deployment.Spec.Template.Annotations = make(map[string]string)
	}
	for k, v := range annotations {
		deployment.Spec.Template.Annotations[k] = v
	}
}

// setDeploymentReplicas sets the number of replicas in a given deployment.
func setDeploymentReplicas(deployment *appsv1.Deployment, replicas int32) bool {
	if *deployment.Spec.Replicas != replicas {
		*deployment.Spec.Replicas = replicas
		return true
	}

	return false
}

// setVolumes sets the volumes for a given deployment.
func setVolumes(deployment *appsv1.Deployment, desiredVolumes []corev1.Volume) bool {
	if !apiequality.Semantic.DeepEqual(deployment.Spec.Template.Spec.Volumes, desiredVolumes) {
		deployment.Spec.Template.Spec.Volumes = desiredVolumes
		return true
	}
	return false
}

// setVolumeMounts sets the volumes mounts for a specific container in a given deployment.
func setVolumeMounts(deployment *appsv1.Deployment, desiredVolumeMounts []corev1.VolumeMount, containerName string) (bool, error) {
	containerIndex, err := getContainerIndex(deployment, containerName)
	if err != nil {
		return false, err
	}
	if !apiequality.Semantic.DeepEqual(deployment.Spec.Template.Spec.Containers[containerIndex].VolumeMounts, desiredVolumeMounts) {
		deployment.Spec.Template.Spec.Containers[containerIndex].VolumeMounts = desiredVolumeMounts
		return true, nil
	}
	return false, nil
}

// TODO: Update DB
// setCommand sets the command for a specific container in a given deployment.
// func setCommand(deployment *appsv1.Deployment, desiredCommand []string, containerName string) (bool, error) {
// 	containerIndex, err := getContainerIndex(deployment, containerName)
// 	if err != nil {
// 		return false, err
// 	}
// 	if !apiequality.Semantic.DeepEqual(deployment.Spec.Template.Spec.Containers[containerIndex].Command, desiredCommand) {
// 		deployment.Spec.Template.Spec.Containers[containerIndex].Command = desiredCommand
// 		return true, nil
// 	}
// 	return false, nil
// }

// setDeploymentContainerResources sets the resource requirements for a specific container in a given deployment.
func setDeploymentContainerResources(deployment *appsv1.Deployment, resources *corev1.ResourceRequirements, containerName string) (bool, error) {
	containerIndex, err := getContainerIndex(deployment, containerName)
	if err != nil {
		return false, err
	}
	existingResources := &deployment.Spec.Template.Spec.Containers[containerIndex].Resources
	desiredResources := *resources
	if !apiequality.Semantic.DeepEqual(*existingResources, desiredResources) {
		*existingResources = desiredResources
		return true, nil
	}

	return false, nil
}

// setDeploymentContainerVolumeMounts sets the volume mounts for a specific container in a given deployment.
func setDeploymentContainerVolumeMounts(deployment *appsv1.Deployment, containerName string, volumeMounts []corev1.VolumeMount) (bool, error) {
	containerIndex, err := getContainerIndex(deployment, containerName)
	if err != nil {
		return false, err
	}
	existingVolumeMounts := deployment.Spec.Template.Spec.Containers[containerIndex].VolumeMounts
	if !apiequality.Semantic.DeepEqual(existingVolumeMounts, volumeMounts) {
		deployment.Spec.Template.Spec.Containers[containerIndex].VolumeMounts = volumeMounts
		return true, nil
	}

	return false, nil
}

// getContainerIndex returns the index of the container with the specified name in a given deployment.
func getContainerIndex(deployment *appsv1.Deployment, containerName string) (int, error) {
	for i, container := range deployment.Spec.Template.Spec.Containers {
		if container.Name == containerName {
			return i, nil
		}
	}
	return -1, fmt.Errorf("container %s not found in deployment %s", containerName, deployment.Name)
}

func hashBytes(sourceStr []byte) (string, error) {
	hashFunc := sha256.New()
	_, err := hashFunc.Write(sourceStr)
	if err != nil {
		return "", fmt.Errorf("failed to generate hash %w", err)
	}
	return fmt.Sprintf("%x", hashFunc.Sum(nil)), nil
}

<<<<<<< HEAD
func getSecretContent(rclient client.Client, secretName string, namespace string, secretFields []string) (map[string]string, error) {
	foundSecret := &corev1.Secret{}
	ctx := context.Background()
	err := rclient.Get(ctx, client.ObjectKey{Name: secretName, Namespace: namespace}, foundSecret)
	if err != nil {
		return nil, fmt.Errorf("secret not found: %s. error: %w", secretName, err)
	}
	secretValues := make(map[string]string)
	for _, field := range secretFields {
		value, ok := foundSecret.Data[field]
		if !ok {
			return nil, fmt.Errorf("secret field %s not present in the secret", field)
		}
		secretValues[field] = string(value)
	}

	return secretValues, nil
=======
// TODO: Update DB
func getSecretContent(rclient client.Client, secretName string, namespace string, secretField string, foundSecret *corev1.Secret) (string, error) {
	ctx := context.Background()
	err := rclient.Get(ctx, client.ObjectKey{Name: secretName, Namespace: namespace}, foundSecret)
	if err != nil {
		return "", fmt.Errorf("Secret %s not found: %w", secretName, err)
	}
	encodedSecretValue, ok := foundSecret.Data[secretField]
	if !ok {
		return "", fmt.Errorf("Secret field %s not present in the secret", secretField)
	}
	return string(encodedSecretValue), nil
>>>>>>> ebefc737
}

// podVolumEqual compares two slices of corev1.Volume and returns true if they are equal.
// covers 3 volume types: Secret, ConfigMap, EmptyDir
func podVolumeEqual(a, b []corev1.Volume) bool {
	if len(a) != len(b) {
		return false
	}
	aVolumeMap := make(map[string]corev1.Volume)
	for _, v := range a {
		aVolumeMap[v.Name] = v
	}
	bVolumeMap := make(map[string]corev1.Volume)
	for _, v := range b {
		bVolumeMap[v.Name] = v
	}
	for name, aVolume := range aVolumeMap {
		if bVolume, exist := bVolumeMap[name]; exist {
			if aVolume.Secret != nil && bVolume.Secret != nil {
				if aVolume.Secret.SecretName != bVolume.Secret.SecretName {
					return false
				}
				continue
			}
			if aVolume.ConfigMap != nil && bVolume.ConfigMap != nil {
				if aVolume.ConfigMap.Name != bVolume.ConfigMap.Name {
					return false
				}
				continue
			}
			if aVolume.EmptyDir != nil && bVolume.EmptyDir != nil {
				if aVolume.EmptyDir.Medium != bVolume.EmptyDir.Medium {
					return false
				}
				continue
			}

			return false
		}
		return false
	}

	return true
}

// deploymentSpecEqual compares two appsv1.DeploymentSpec and returns true if they are equal.
func deploymentSpecEqual(a, b *appsv1.DeploymentSpec) bool {
	if !apiequality.Semantic.DeepEqual(a.Template.Spec.NodeSelector, b.Template.Spec.NodeSelector) || // check node selector
		!apiequality.Semantic.DeepEqual(a.Template.Spec.Tolerations, b.Template.Spec.Tolerations) || // check toleration
		!apiequality.Semantic.DeepEqual(a.Strategy, b.Strategy) || // check strategy
		!podVolumeEqual(a.Template.Spec.Volumes, b.Template.Spec.Volumes) || // check volumes
		*a.Replicas != *b.Replicas { // check replicas
		return false
	}

	// check containers
	if len(a.Template.Spec.Containers) != len(b.Template.Spec.Containers) {
		return false
	}
	for i := range a.Template.Spec.Containers {
		if !containerSpecEqual(&a.Template.Spec.Containers[i], &b.Template.Spec.Containers[i]) {
			return false
		}
	}

	return true
}

// containerSpecEqual compares two corev1.Container and returns true if they are equal.
// checks performed on limited fields
func containerSpecEqual(a, b *corev1.Container) bool {
	return (a.Name == b.Name && // check name
		a.Image == b.Image && // check image
		apiequality.Semantic.DeepEqual(a.Ports, b.Ports) && // check ports
		apiequality.Semantic.DeepEqual(a.Env, b.Env) && // check env
		apiequality.Semantic.DeepEqual(a.Args, b.Args) && // check arguments
		apiequality.Semantic.DeepEqual(a.VolumeMounts, b.VolumeMounts) && // check volume mounts
		apiequality.Semantic.DeepEqual(a.Resources, b.Resources) && // check resources
		apiequality.Semantic.DeepEqual(a.SecurityContext, b.SecurityContext) && // check security context
		a.ImagePullPolicy == b.ImagePullPolicy && // check image pull policy
		apiequality.Semantic.DeepEqual(a.LivenessProbe, b.LivenessProbe) && // check liveness probe
		apiequality.Semantic.DeepEqual(a.ReadinessProbe, b.ReadinessProbe) && // check readiness probe
		apiequality.Semantic.DeepEqual(a.StartupProbe, b.StartupProbe)) // check startup probe
}

// serviceEqual compares two v1.Service and returns true if they are equal.
func serviceEqual(a *corev1.Service, b *corev1.Service) bool {
	if !(apiequality.Semantic.DeepEqual(a.ObjectMeta.Labels, b.ObjectMeta.Labels) &&
		apiequality.Semantic.DeepEqual(a.Spec.Selector, b.Spec.Selector) &&
		len(a.Spec.Ports) == len(b.Spec.Ports)) {
		return false
	}

	for i, aPort := range a.Spec.Ports {
		bPort := b.Spec.Ports[i]
		if !apiequality.Semantic.DeepEqual(aPort, bPort) {
			return false
		}
	}

	return true
}

// This is copied from https://github.com/kubernetes/kubernetes/blob/v1.29.2/pkg/apis/apps/v1/defaults.go#L38
// to avoid importing the whole k8s.io/kubernetes package.
// SetDefaults_Deployment sets additional defaults compared to its counterpart
// in extensions. These addons are:
// - MaxUnavailable during rolling update set to 25% (1 in extensions)
// - MaxSurge value during rolling update set to 25% (1 in extensions)
// - RevisionHistoryLimit set to 10 (not set in extensions)
// - ProgressDeadlineSeconds set to 600s (not set in extensions)
func SetDefaults_Deployment(obj *appsv1.Deployment) {
	// Set DeploymentSpec.Replicas to 1 if it is not set.
	if obj.Spec.Replicas == nil {
		obj.Spec.Replicas = new(int32)
		*obj.Spec.Replicas = 1
	}
	strategy := &obj.Spec.Strategy
	// Set default DeploymentStrategyType as RollingUpdate.
	if strategy.Type == "" {
		strategy.Type = appsv1.RollingUpdateDeploymentStrategyType
	}
	if strategy.Type == appsv1.RollingUpdateDeploymentStrategyType {
		if strategy.RollingUpdate == nil {
			rollingUpdate := appsv1.RollingUpdateDeployment{}
			strategy.RollingUpdate = &rollingUpdate
		}
		if strategy.RollingUpdate.MaxUnavailable == nil {
			// Set default MaxUnavailable as 25% by default.
			maxUnavailable := intstr.FromString("25%")
			strategy.RollingUpdate.MaxUnavailable = &maxUnavailable
		}
		if strategy.RollingUpdate.MaxSurge == nil {
			// Set default MaxSurge as 25% by default.
			maxSurge := intstr.FromString("25%")
			strategy.RollingUpdate.MaxSurge = &maxSurge
		}
	}
	if obj.Spec.RevisionHistoryLimit == nil {
		obj.Spec.RevisionHistoryLimit = new(int32)
		*obj.Spec.RevisionHistoryLimit = 10
	}
	if obj.Spec.ProgressDeadlineSeconds == nil {
		obj.Spec.ProgressDeadlineSeconds = new(int32)
		*obj.Spec.ProgressDeadlineSeconds = 600
	}
}

func getProxyEnvVars() []corev1.EnvVar {
	envVars := []corev1.EnvVar{}
	for _, envvar := range []string{"HTTPS_PROXY", "https_proxy", "HTTP_PROXY", "http_proxy", "NO_PROXY", "no_proxy"} {
		if value := os.Getenv(envvar); value != "" {
			envVars = append(envVars, corev1.EnvVar{
				Name:  strings.ToLower(envvar),
				Value: value,
			})
		}
	}
	return envVars
}<|MERGE_RESOLUTION|>--- conflicted
+++ resolved
@@ -129,9 +129,7 @@
 	return fmt.Sprintf("%x", hashFunc.Sum(nil)), nil
 }
 
-<<<<<<< HEAD
-func getSecretContent(rclient client.Client, secretName string, namespace string, secretFields []string) (map[string]string, error) {
-	foundSecret := &corev1.Secret{}
+func getSecretContent(rclient client.Client, secretName string, namespace string, secretFields []string, foundSecret *corev1.Secret) (map[string]string, error) {
 	ctx := context.Background()
 	err := rclient.Get(ctx, client.ObjectKey{Name: secretName, Namespace: namespace}, foundSecret)
 	if err != nil {
@@ -147,20 +145,6 @@
 	}
 
 	return secretValues, nil
-=======
-// TODO: Update DB
-func getSecretContent(rclient client.Client, secretName string, namespace string, secretField string, foundSecret *corev1.Secret) (string, error) {
-	ctx := context.Background()
-	err := rclient.Get(ctx, client.ObjectKey{Name: secretName, Namespace: namespace}, foundSecret)
-	if err != nil {
-		return "", fmt.Errorf("Secret %s not found: %w", secretName, err)
-	}
-	encodedSecretValue, ok := foundSecret.Data[secretField]
-	if !ok {
-		return "", fmt.Errorf("Secret field %s not present in the secret", secretField)
-	}
-	return string(encodedSecretValue), nil
->>>>>>> ebefc737
 }
 
 // podVolumEqual compares two slices of corev1.Volume and returns true if they are equal.
