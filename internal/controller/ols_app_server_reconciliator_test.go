package controller

import (
	. "github.com/onsi/ginkgo/v2"
	. "github.com/onsi/gomega"

	olsv1alpha1 "github.com/openshift/lightspeed-operator/api/v1alpha1"

	appsv1 "k8s.io/api/apps/v1"
	corev1 "k8s.io/api/core/v1"
	rbacv1 "k8s.io/api/rbac/v1"
	metav1 "k8s.io/apimachinery/pkg/apis/meta/v1"
	"k8s.io/apimachinery/pkg/types"
	"sigs.k8s.io/controller-runtime/pkg/client"
)

var tlsSecret *corev1.Secret
var _ = Describe("App server reconciliator", Ordered, func() {
	Context("Creation logic", Ordered, func() {
<<<<<<< HEAD

		BeforeEach(func() {
			By("create the tls secret")
			tlsSecret, _ = generateRandomSecret()
			tlsSecret.Name = OLSCertsSecretName
			tlsSecret.SetOwnerReferences([]metav1.OwnerReference{
=======
		var secret *corev1.Secret
		BeforeEach(func() {
			By("create the provider secret")
			secret, _ = generateRandomSecret()
			secret.SetOwnerReferences([]metav1.OwnerReference{
>>>>>>> ebefc737
				{
					Kind:       "Secret",
					APIVersion: "v1",
					UID:        "ownerUID",
<<<<<<< HEAD
					Name:       OLSCertsSecretName,
				},
			})
			secretCreationErr := reconciler.Create(ctx, tlsSecret)
=======
					Name:       "test-secret",
				},
			})
			secretCreationErr := reconciler.Create(ctx, secret)
>>>>>>> ebefc737
			Expect(secretCreationErr).NotTo(HaveOccurred())
		})

		AfterEach(func() {
<<<<<<< HEAD
			By("Delete the tls secret")
			secretDeletionErr := reconciler.Delete(ctx, tlsSecret)
=======
			By("Delete the provider secret")
			secretDeletionErr := reconciler.Delete(ctx, secret)
>>>>>>> ebefc737
			Expect(secretDeletionErr).NotTo(HaveOccurred())
		})

		It("should reconcile from OLSConfig custom resource", func() {
			By("Reconcile the OLSConfig custom resource")
			err := reconciler.reconcileAppServer(ctx, cr)
			Expect(err).NotTo(HaveOccurred())
			reconciler.updateStatusCondition(ctx, cr, typeApiReady, true, "All components are successfully deployed", nil)
			expectedCondition := metav1.Condition{
				Type:   typeApiReady,
				Status: metav1.ConditionTrue,
			}
			Expect(cr.Status.Conditions).To(ContainElement(HaveField("Type", expectedCondition.Type)))
			Expect(cr.Status.Conditions).To(ContainElement(HaveField("Status", expectedCondition.Status)))
		})

		It("should create a service account lightspeed-app-server", func() {
			By("Get the service account")
			sa := &corev1.ServiceAccount{}
			err := k8sClient.Get(ctx, types.NamespacedName{Name: OLSAppServerServiceAccountName, Namespace: OLSNamespaceDefault}, sa)
			Expect(err).NotTo(HaveOccurred())
		})

		It("should create a SAR cluster role lightspeed-app-server-sar-role", func() {
			By("Get the SAR cluster role")
			role := &rbacv1.ClusterRole{}
			err := k8sClient.Get(ctx, client.ObjectKey{Name: OLSAppServerSARRoleName}, role)
			Expect(err).NotTo(HaveOccurred())
		})

		It("should create a SAR cluster role binding lightspeed-app-server-sar-role-binding", func() {
			By("Get the SAR cluster role binding")
			rb := &rbacv1.ClusterRoleBinding{}
			err := k8sClient.Get(ctx, client.ObjectKey{Name: OLSAppServerSARRoleBindingName}, rb)
			Expect(err).NotTo(HaveOccurred())
		})

		It("should create a service lightspeed-app-server", func() {
			By("Get the service")
			svc := &corev1.Service{}
			err := k8sClient.Get(ctx, types.NamespacedName{Name: OLSAppServerServiceName, Namespace: OLSNamespaceDefault}, svc)
			Expect(err).NotTo(HaveOccurred())
		})

		It("should create a config map olsconfig", func() {
			By("Get the config map")
			cm := &corev1.ConfigMap{}
			err := k8sClient.Get(ctx, types.NamespacedName{Name: OLSConfigCmName, Namespace: OLSNamespaceDefault}, cm)
			Expect(err).NotTo(HaveOccurred())
		})

		It("should create a deployment lightspeed-app-server", func() {
			By("Get the deployment")
			dep := &appsv1.Deployment{}
			err := k8sClient.Get(ctx, types.NamespacedName{Name: OLSAppServerDeploymentName, Namespace: OLSNamespaceDefault}, dep)
			Expect(err).NotTo(HaveOccurred())
		})

		It("should trigger rolling update of the deployment when changing the generated config", func() {
			By("Get the deployment")
			dep := &appsv1.Deployment{}
			err := k8sClient.Get(ctx, types.NamespacedName{Name: OLSAppServerDeploymentName, Namespace: OLSNamespaceDefault}, dep)
			Expect(err).NotTo(HaveOccurred())
			Expect(dep.Spec.Template.Annotations).NotTo(BeNil())
			oldHash := dep.Spec.Template.Annotations[OLSConfigHashKey]
			Expect(oldHash).NotTo(BeEmpty())

			By("Update the OLSConfig custom resource")
			olsConfig := &olsv1alpha1.OLSConfig{}
			err = k8sClient.Get(ctx, crNamespacedName, olsConfig)
			Expect(err).NotTo(HaveOccurred())
			olsConfig.Spec.OLSConfig.LogLevel = "ERROR"

			By("Reconcile the app server")
			err = reconciler.reconcileAppServer(ctx, olsConfig)
			Expect(err).NotTo(HaveOccurred())

			By("Get the deployment")
			err = k8sClient.Get(ctx, types.NamespacedName{Name: OLSAppServerDeploymentName, Namespace: OLSNamespaceDefault}, dep)
			Expect(err).NotTo(HaveOccurred())
			Expect(dep.Spec.Template.Annotations).NotTo(BeNil())
			Expect(dep.Annotations[OLSConfigHashKey]).NotTo(Equal(oldHash))
			Expect(dep.Annotations[OLSConfigHashKey]).NotTo(Equal(oldHash))
		})

<<<<<<< HEAD
		It("should trigger rolling update of the deployment when changing tls secret content", func() {

			By("Get the deployment")
			dep := &appsv1.Deployment{}
			err := k8sClient.Get(ctx, types.NamespacedName{Name: OLSAppServerDeploymentName, Namespace: OLSNamespaceDefault}, dep)
			Expect(err).NotTo(HaveOccurred())
			Expect(dep.Spec.Template.Annotations).NotTo(BeNil())
			oldHash := dep.Spec.Template.Annotations[OLSAppTLSHashKey]
			Expect(oldHash).NotTo(BeEmpty())

			By("Update the tls secret content")
			tlsSecret.Data["tls.key"] = []byte("new-value")
			err = k8sClient.Update(ctx, tlsSecret)
			Expect(err).NotTo(HaveOccurred())

			// Reconcile the app server
			olsConfig := &olsv1alpha1.OLSConfig{}
=======
		It("should trigger rolling update of the deployment when changing LLM secret content", func() {

			By("Reconcile for LLM Provider Secrets")
			olsConfig := &olsv1alpha1.OLSConfig{}
			err := reconciler.reconcileLLMSecrets(ctx, olsConfig)
			Expect(err).NotTo(HaveOccurred())

			By("Get the deployment")
			dep := &appsv1.Deployment{}
			err = k8sClient.Get(ctx, types.NamespacedName{Name: OLSAppServerDeploymentName, Namespace: OLSNamespaceDefault}, dep)
			Expect(err).NotTo(HaveOccurred())
			Expect(dep.Spec.Template.Annotations).NotTo(BeNil())
			oldHash := dep.Spec.Template.Annotations[LLMProviderHashKey]

			By("Update the provider secret content")
			secret.Data[LLMApiTokenFileName] = []byte("new-value")
			err = k8sClient.Update(ctx, secret)
			Expect(err).NotTo(HaveOccurred())

			// Reconcile the app server
>>>>>>> ebefc737
			err = k8sClient.Get(ctx, crNamespacedName, olsConfig)
			Expect(err).NotTo(HaveOccurred())

			By("Reconcile the app server")
			err = reconciler.reconcileAppServer(ctx, olsConfig)
			Expect(err).NotTo(HaveOccurred())

			By("Get the updated deployment")
			err = k8sClient.Get(ctx, types.NamespacedName{Name: OLSAppServerDeploymentName, Namespace: OLSNamespaceDefault}, dep)
			Expect(err).NotTo(HaveOccurred())
			Expect(dep.Spec.Template.Annotations).NotTo(BeNil())

			// Verify that the hash in deployment annotations has been updated
<<<<<<< HEAD
			Expect(dep.Annotations[OLSAppTLSHashKey]).NotTo(Equal(oldHash))
		})

		It("should trigger rolling update of the deployment when recreating tls secret", func() {
=======
			Expect(dep.Annotations[LLMProviderHashKey]).NotTo(Equal(oldHash))
		})

		It("should trigger rolling update of the deployment when recreating secret", func() {
>>>>>>> ebefc737

			By("Get the deployment")
			dep := &appsv1.Deployment{}
			err := k8sClient.Get(ctx, types.NamespacedName{Name: OLSAppServerDeploymentName, Namespace: OLSNamespaceDefault}, dep)
			Expect(err).NotTo(HaveOccurred())
			Expect(dep.Spec.Template.Annotations).NotTo(BeNil())
<<<<<<< HEAD
			oldHash := dep.Spec.Template.Annotations[OLSAppTLSHashKey]
			Expect(oldHash).NotTo(BeEmpty())

			By("Delete the tls secret")
			secretDeletionErr := reconciler.Delete(ctx, tlsSecret)
			Expect(secretDeletionErr).NotTo(HaveOccurred())

			By("Recreate the tls secret")
			tlsSecret, _ = generateRandomSecret()
			tlsSecret.Name = OLSCertsSecretName
			tlsSecret.SetOwnerReferences([]metav1.OwnerReference{
=======
			oldHash := dep.Spec.Template.Annotations[LLMProviderHashKey]
			Expect(oldHash).NotTo(BeEmpty())

			By("Delete the provider secret")
			secretDeletionErr := reconciler.Delete(ctx, secret)
			Expect(secretDeletionErr).NotTo(HaveOccurred())

			By("Recreate the provider secret")
			secret, _ = generateRandomSecret()
			secret.SetOwnerReferences([]metav1.OwnerReference{
>>>>>>> ebefc737
				{
					Kind:       "Secret",
					APIVersion: "v1",
					UID:        "ownerUID",
<<<<<<< HEAD
					Name:       OLSCertsSecretName,
				},
			})
			secretCreationErr := reconciler.Create(ctx, tlsSecret)
=======
					Name:       "test-secret",
				},
			})
			secretCreationErr := reconciler.Create(ctx, secret)
>>>>>>> ebefc737
			Expect(secretCreationErr).NotTo(HaveOccurred())
			olsConfig := &olsv1alpha1.OLSConfig{}
			err = k8sClient.Get(ctx, crNamespacedName, olsConfig)
			Expect(err).NotTo(HaveOccurred())

<<<<<<< HEAD
=======
			By("Reconcile for LLM Provider Secrets Again")
			err = reconciler.reconcileLLMSecrets(ctx, olsConfig)
			Expect(err).NotTo(HaveOccurred())

>>>>>>> ebefc737
			By("Reconcile the app server")
			err = reconciler.reconcileAppServer(ctx, olsConfig)
			Expect(err).NotTo(HaveOccurred())

			By("Get the deployment")
			err = k8sClient.Get(ctx, types.NamespacedName{Name: OLSAppServerDeploymentName, Namespace: OLSNamespaceDefault}, dep)
			Expect(err).NotTo(HaveOccurred())
			Expect(dep.Spec.Template.Annotations).NotTo(BeNil())
<<<<<<< HEAD
			Expect(dep.Annotations[OLSAppTLSHashKey]).NotTo(Equal(oldHash))
=======
			Expect(dep.Annotations[LLMProviderHashKey]).NotTo(Equal(oldHash))
>>>>>>> ebefc737
		})
	})

	Context("Creation logic", Ordered, func() {
<<<<<<< HEAD

		BeforeEach(func() {
			By("create the tls secret")
			tlsSecret, _ = generateRandomSecret()
			tlsSecret.Name = OLSCertsSecretName
			tlsSecret.SetOwnerReferences([]metav1.OwnerReference{
=======
		var secret *corev1.Secret
		BeforeEach(func() {
			By("create the provider secret")
			secret, _ = generateRandomSecret()
			secret.SetOwnerReferences([]metav1.OwnerReference{
>>>>>>> ebefc737
				{
					Kind:       "Secret",
					APIVersion: "v1",
					UID:        "ownerUID",
<<<<<<< HEAD
					Name:       OLSCertsSecretName,
				},
			})
			secretCreationErr := reconciler.Create(ctx, tlsSecret)
=======
					Name:       "test-secret",
				},
			})
			secretCreationErr := reconciler.Create(ctx, secret)
>>>>>>> ebefc737
			Expect(secretCreationErr).NotTo(HaveOccurred())
		})

		AfterEach(func() {
<<<<<<< HEAD
			By("Delete the tls secret")
			secretDeletionErr := reconciler.Delete(ctx, tlsSecret)
=======
			By("Delete the provider secret")
			secretDeletionErr := reconciler.Delete(ctx, secret)
>>>>>>> ebefc737
			Expect(secretDeletionErr).NotTo(HaveOccurred())
		})

		It("should reconcile from OLSConfig custom resource", func() {
			By("Reconcile the OLSConfig custom resource")
			err := reconciler.reconcileAppServer(ctx, cr)
			Expect(err).NotTo(HaveOccurred())
		})

		It("should update deployment volumes when changing the token secret", func() {
			By("create the provider secret")
			secret, _ := generateRandomSecret()
			secret.Name = "new-token-secret"
			secret.SetOwnerReferences([]metav1.OwnerReference{
				{
					Kind:       "Secret",
					APIVersion: "v1",
					UID:        "ownerUID",
					Name:       "new-token-secret",
				},
			})
			secretCreationErr := reconciler.Create(ctx, secret)
			Expect(secretCreationErr).NotTo(HaveOccurred())

			By("Reconcile after modifying the token secret")
			cr.Spec.LLMConfig.Providers[0].CredentialsSecretRef = corev1.LocalObjectReference{Name: "new-token-secret"}
			err := reconciler.reconcileAppServer(ctx, cr)
			Expect(err).NotTo(HaveOccurred())

			By("Get the deployment and check the new volume")
			dep := &appsv1.Deployment{}
			err = k8sClient.Get(ctx, types.NamespacedName{Name: OLSAppServerDeploymentName, Namespace: OLSNamespaceDefault}, dep)
			Expect(err).NotTo(HaveOccurred())
			defaultSecretMode := int32(420)
			Expect(dep.Spec.Template.Spec.Volumes).To(ContainElement(corev1.Volume{
				Name: "secret-new-token-secret",
				VolumeSource: corev1.VolumeSource{
					Secret: &corev1.SecretVolumeSource{
						SecretName:  "new-token-secret",
						DefaultMode: &defaultSecretMode,
					},
				},
			}))

			By("Delete the provider secret")
			secretDeletionErr := reconciler.Delete(ctx, secret)
			Expect(secretDeletionErr).NotTo(HaveOccurred())
		})
	})
})<|MERGE_RESOLUTION|>--- conflicted
+++ resolved
@@ -14,50 +14,46 @@
 	"sigs.k8s.io/controller-runtime/pkg/client"
 )
 
-var tlsSecret *corev1.Secret
 var _ = Describe("App server reconciliator", Ordered, func() {
 	Context("Creation logic", Ordered, func() {
-<<<<<<< HEAD
-
+
+		var secret *corev1.Secret
+		var tlsSecret *corev1.Secret
 		BeforeEach(func() {
+			By("create the provider secret")
+			secret, _ = generateRandomSecret()
+			secret.SetOwnerReferences([]metav1.OwnerReference{
+				{
+					Kind:       "Secret",
+					APIVersion: "v1",
+					UID:        "ownerUID",
+					Name:       "test-secret",
+				},
+			})
+			secretCreationErr := reconciler.Create(ctx, secret)
+			Expect(secretCreationErr).NotTo(HaveOccurred())
 			By("create the tls secret")
 			tlsSecret, _ = generateRandomSecret()
 			tlsSecret.Name = OLSCertsSecretName
 			tlsSecret.SetOwnerReferences([]metav1.OwnerReference{
-=======
-		var secret *corev1.Secret
-		BeforeEach(func() {
-			By("create the provider secret")
-			secret, _ = generateRandomSecret()
-			secret.SetOwnerReferences([]metav1.OwnerReference{
->>>>>>> ebefc737
-				{
-					Kind:       "Secret",
-					APIVersion: "v1",
-					UID:        "ownerUID",
-<<<<<<< HEAD
+				{
+					Kind:       "Secret",
+					APIVersion: "v1",
+					UID:        "ownerUID",
 					Name:       OLSCertsSecretName,
 				},
 			})
-			secretCreationErr := reconciler.Create(ctx, tlsSecret)
-=======
-					Name:       "test-secret",
-				},
-			})
-			secretCreationErr := reconciler.Create(ctx, secret)
->>>>>>> ebefc737
-			Expect(secretCreationErr).NotTo(HaveOccurred())
+			tlsSecretCreationErr := reconciler.Create(ctx, tlsSecret)
+			Expect(tlsSecretCreationErr).NotTo(HaveOccurred())
 		})
 
 		AfterEach(func() {
-<<<<<<< HEAD
-			By("Delete the tls secret")
-			secretDeletionErr := reconciler.Delete(ctx, tlsSecret)
-=======
 			By("Delete the provider secret")
 			secretDeletionErr := reconciler.Delete(ctx, secret)
->>>>>>> ebefc737
-			Expect(secretDeletionErr).NotTo(HaveOccurred())
+			Expect(secretDeletionErr).NotTo(HaveOccurred())
+			By("Delete the tls secret")
+			tlsSecretDeletionErr := reconciler.Delete(ctx, tlsSecret)
+			Expect(tlsSecretDeletionErr).NotTo(HaveOccurred())
 		})
 
 		It("should reconcile from OLSConfig custom resource", func() {
@@ -142,7 +138,6 @@
 			Expect(dep.Annotations[OLSConfigHashKey]).NotTo(Equal(oldHash))
 		})
 
-<<<<<<< HEAD
 		It("should trigger rolling update of the deployment when changing tls secret content", func() {
 
 			By("Get the deployment")
@@ -160,7 +155,22 @@
 
 			// Reconcile the app server
 			olsConfig := &olsv1alpha1.OLSConfig{}
-=======
+			err = k8sClient.Get(ctx, crNamespacedName, olsConfig)
+			Expect(err).NotTo(HaveOccurred())
+
+			By("Reconcile the app server")
+			err = reconciler.reconcileAppServer(ctx, olsConfig)
+			Expect(err).NotTo(HaveOccurred())
+
+			By("Get the updated deployment")
+			err = k8sClient.Get(ctx, types.NamespacedName{Name: OLSAppServerDeploymentName, Namespace: OLSNamespaceDefault}, dep)
+			Expect(err).NotTo(HaveOccurred())
+			Expect(dep.Spec.Template.Annotations).NotTo(BeNil())
+
+			// Verify that the hash in deployment annotations has been updated
+			Expect(dep.Annotations[OLSAppTLSHashKey]).NotTo(Equal(oldHash))
+		})
+
 		It("should trigger rolling update of the deployment when changing LLM secret content", func() {
 
 			By("Reconcile for LLM Provider Secrets")
@@ -181,7 +191,6 @@
 			Expect(err).NotTo(HaveOccurred())
 
 			// Reconcile the app server
->>>>>>> ebefc737
 			err = k8sClient.Get(ctx, crNamespacedName, olsConfig)
 			Expect(err).NotTo(HaveOccurred())
 
@@ -195,24 +204,16 @@
 			Expect(dep.Spec.Template.Annotations).NotTo(BeNil())
 
 			// Verify that the hash in deployment annotations has been updated
-<<<<<<< HEAD
-			Expect(dep.Annotations[OLSAppTLSHashKey]).NotTo(Equal(oldHash))
+			Expect(dep.Annotations[LLMProviderHashKey]).NotTo(Equal(oldHash))
 		})
 
 		It("should trigger rolling update of the deployment when recreating tls secret", func() {
-=======
-			Expect(dep.Annotations[LLMProviderHashKey]).NotTo(Equal(oldHash))
-		})
-
-		It("should trigger rolling update of the deployment when recreating secret", func() {
->>>>>>> ebefc737
-
-			By("Get the deployment")
-			dep := &appsv1.Deployment{}
-			err := k8sClient.Get(ctx, types.NamespacedName{Name: OLSAppServerDeploymentName, Namespace: OLSNamespaceDefault}, dep)
-			Expect(err).NotTo(HaveOccurred())
-			Expect(dep.Spec.Template.Annotations).NotTo(BeNil())
-<<<<<<< HEAD
+
+			By("Get the deployment")
+			dep := &appsv1.Deployment{}
+			err := k8sClient.Get(ctx, types.NamespacedName{Name: OLSAppServerDeploymentName, Namespace: OLSNamespaceDefault}, dep)
+			Expect(err).NotTo(HaveOccurred())
+			Expect(dep.Spec.Template.Annotations).NotTo(BeNil())
 			oldHash := dep.Spec.Template.Annotations[OLSAppTLSHashKey]
 			Expect(oldHash).NotTo(BeEmpty())
 
@@ -224,7 +225,41 @@
 			tlsSecret, _ = generateRandomSecret()
 			tlsSecret.Name = OLSCertsSecretName
 			tlsSecret.SetOwnerReferences([]metav1.OwnerReference{
-=======
+				{
+					Kind:       "Secret",
+					APIVersion: "v1",
+					UID:        "ownerUID",
+					Name:       "test-secret",
+				},
+			})
+
+			secretCreationErr := reconciler.Create(ctx, tlsSecret)
+			Expect(secretCreationErr).NotTo(HaveOccurred())
+			olsConfig := &olsv1alpha1.OLSConfig{}
+			err = k8sClient.Get(ctx, crNamespacedName, olsConfig)
+			Expect(err).NotTo(HaveOccurred())
+
+			By("Reconcile for LLM Provider Secrets Again")
+			err = reconciler.reconcileLLMSecrets(ctx, olsConfig)
+			Expect(err).NotTo(HaveOccurred())
+
+			By("Reconcile the app server")
+			err = reconciler.reconcileAppServer(ctx, olsConfig)
+			Expect(err).NotTo(HaveOccurred())
+
+			By("Get the deployment")
+			err = k8sClient.Get(ctx, types.NamespacedName{Name: OLSAppServerDeploymentName, Namespace: OLSNamespaceDefault}, dep)
+			Expect(err).NotTo(HaveOccurred())
+			Expect(dep.Spec.Template.Annotations).NotTo(BeNil())
+			Expect(dep.Annotations[LLMProviderHashKey]).NotTo(Equal(oldHash))
+		})
+
+		It("should trigger rolling update of the deployment when recreating secret", func() {
+			By("Get the deployment")
+			dep := &appsv1.Deployment{}
+			err := k8sClient.Get(ctx, types.NamespacedName{Name: OLSAppServerDeploymentName, Namespace: OLSNamespaceDefault}, dep)
+			Expect(err).NotTo(HaveOccurred())
+			Expect(dep.Spec.Template.Annotations).NotTo(BeNil())
 			oldHash := dep.Spec.Template.Annotations[LLMProviderHashKey]
 			Expect(oldHash).NotTo(BeEmpty())
 
@@ -235,92 +270,71 @@
 			By("Recreate the provider secret")
 			secret, _ = generateRandomSecret()
 			secret.SetOwnerReferences([]metav1.OwnerReference{
->>>>>>> ebefc737
-				{
-					Kind:       "Secret",
-					APIVersion: "v1",
-					UID:        "ownerUID",
-<<<<<<< HEAD
+				{
+					Kind:       "Secret",
+					APIVersion: "v1",
+					UID:        "ownerUID",
 					Name:       OLSCertsSecretName,
 				},
 			})
-			secretCreationErr := reconciler.Create(ctx, tlsSecret)
-=======
+
+			secretCreationErr := reconciler.Create(ctx, secret)
+			Expect(secretCreationErr).NotTo(HaveOccurred())
+
+			olsConfig := &olsv1alpha1.OLSConfig{}
+			err = k8sClient.Get(ctx, crNamespacedName, olsConfig)
+			Expect(err).NotTo(HaveOccurred())
+
+			By("Reconcile the app server")
+			err = reconciler.reconcileAppServer(ctx, olsConfig)
+			Expect(err).NotTo(HaveOccurred())
+
+			By("Get the deployment")
+			err = k8sClient.Get(ctx, types.NamespacedName{Name: OLSAppServerDeploymentName, Namespace: OLSNamespaceDefault}, dep)
+			Expect(err).NotTo(HaveOccurred())
+			Expect(dep.Spec.Template.Annotations).NotTo(BeNil())
+			Expect(dep.Annotations[OLSAppTLSHashKey]).NotTo(Equal(oldHash))
+		})
+	})
+
+	Context("Creation logic", Ordered, func() {
+		var secret *corev1.Secret
+		var tlsSecret *corev1.Secret
+		BeforeEach(func() {
+			By("create the provider secret")
+			secret, _ = generateRandomSecret()
+			secret.SetOwnerReferences([]metav1.OwnerReference{
+				{
+					Kind:       "Secret",
+					APIVersion: "v1",
+					UID:        "ownerUID",
 					Name:       "test-secret",
 				},
 			})
 			secretCreationErr := reconciler.Create(ctx, secret)
->>>>>>> ebefc737
-			Expect(secretCreationErr).NotTo(HaveOccurred())
-			olsConfig := &olsv1alpha1.OLSConfig{}
-			err = k8sClient.Get(ctx, crNamespacedName, olsConfig)
-			Expect(err).NotTo(HaveOccurred())
-
-<<<<<<< HEAD
-=======
-			By("Reconcile for LLM Provider Secrets Again")
-			err = reconciler.reconcileLLMSecrets(ctx, olsConfig)
-			Expect(err).NotTo(HaveOccurred())
-
->>>>>>> ebefc737
-			By("Reconcile the app server")
-			err = reconciler.reconcileAppServer(ctx, olsConfig)
-			Expect(err).NotTo(HaveOccurred())
-
-			By("Get the deployment")
-			err = k8sClient.Get(ctx, types.NamespacedName{Name: OLSAppServerDeploymentName, Namespace: OLSNamespaceDefault}, dep)
-			Expect(err).NotTo(HaveOccurred())
-			Expect(dep.Spec.Template.Annotations).NotTo(BeNil())
-<<<<<<< HEAD
-			Expect(dep.Annotations[OLSAppTLSHashKey]).NotTo(Equal(oldHash))
-=======
-			Expect(dep.Annotations[LLMProviderHashKey]).NotTo(Equal(oldHash))
->>>>>>> ebefc737
-		})
-	})
-
-	Context("Creation logic", Ordered, func() {
-<<<<<<< HEAD
-
-		BeforeEach(func() {
+			Expect(secretCreationErr).NotTo(HaveOccurred())
 			By("create the tls secret")
 			tlsSecret, _ = generateRandomSecret()
 			tlsSecret.Name = OLSCertsSecretName
 			tlsSecret.SetOwnerReferences([]metav1.OwnerReference{
-=======
-		var secret *corev1.Secret
-		BeforeEach(func() {
-			By("create the provider secret")
-			secret, _ = generateRandomSecret()
-			secret.SetOwnerReferences([]metav1.OwnerReference{
->>>>>>> ebefc737
-				{
-					Kind:       "Secret",
-					APIVersion: "v1",
-					UID:        "ownerUID",
-<<<<<<< HEAD
+				{
+					Kind:       "Secret",
+					APIVersion: "v1",
+					UID:        "ownerUID",
 					Name:       OLSCertsSecretName,
 				},
 			})
-			secretCreationErr := reconciler.Create(ctx, tlsSecret)
-=======
-					Name:       "test-secret",
-				},
-			})
-			secretCreationErr := reconciler.Create(ctx, secret)
->>>>>>> ebefc737
-			Expect(secretCreationErr).NotTo(HaveOccurred())
+			tlsSecretCreationErr := reconciler.Create(ctx, tlsSecret)
+			Expect(tlsSecretCreationErr).NotTo(HaveOccurred())
 		})
 
 		AfterEach(func() {
-<<<<<<< HEAD
-			By("Delete the tls secret")
-			secretDeletionErr := reconciler.Delete(ctx, tlsSecret)
-=======
 			By("Delete the provider secret")
 			secretDeletionErr := reconciler.Delete(ctx, secret)
->>>>>>> ebefc737
-			Expect(secretDeletionErr).NotTo(HaveOccurred())
+			Expect(secretDeletionErr).NotTo(HaveOccurred())
+			By("Delete the tls secret")
+			tlsSecretDeletionErr := reconciler.Delete(ctx, tlsSecret)
+			Expect(tlsSecretDeletionErr).NotTo(HaveOccurred())
 		})
 
 		It("should reconcile from OLSConfig custom resource", func() {
