package controller

const (
	/*** Operator Settings ***/
	// OLSConfigName is the name of the OLSConfig Custom Resource
	OLSConfigName = "cluster"

	/*** application server configuration file ***/
	// OLSConfigName is the name of the OLSConfig configmap
	OLSConfigCmName = "olsconfig"
	// RedisCAConfigMap is the name of the OLS redis server TLS ca certificate configmap
	RedisCAConfigMap = "openshift-service-ca.crt"
	// RedisCAVolume is the name of the OLS redis TLS ca certificate volume name
	RedisCAVolume = "cm-olsredisca"
	// OLSNamespaceDefault is the default namespace for OLS
	OLSNamespaceDefault = "openshift-lightspeed"
	// OLSAppServerServiceAccountName is the name of service account running the application server
	OLSAppServerServiceAccountName = "lightspeed-app-server"
	// OLSAppServerSARRoleName is the name of the SAR role for the service account running the application server
	OLSAppServerSARRoleName = OLSAppServerServiceAccountName + "-sar-role"
	// OLSAppServerSARRoleBindingName is the name of the SAR role binding for the service account running the application server
	OLSAppServerSARRoleBindingName = OLSAppServerSARRoleName + "-binding"
	// OLSAppServerDeploymentName is the name of the OLS application server deployment
	OLSAppServerDeploymentName = "lightspeed-app-server"
	// RedisDeploymentName is the name of OLS application redis deployment
	RedisDeploymentName = "lightspeed-redis-server"
	// APIKeyMountRoot is the directory hosting the API key file in the container
	APIKeyMountRoot = "/etc/apikeys" // #nosec G101
	// CredentialsMountRoot is the directory hosting the credential files in the container
	CredentialsMountRoot = "/etc/credentials"
	// OLSAppCertsMountRoot is the directory hosting the cert files in the container
	OLSAppCertsMountRoot = "/etc/certs"
	// LLMApiTokenFileName is the name of the file containing the API token to access LLM in the secret referenced by the OLSConfig
	LLMApiTokenFileName = "apitoken"
	// OLSComponentPasswordFileName is the generic name of the password file for each of its components
	OLSComponentPasswordFileName = "password"
	// OLSConfigFilename is the name of the application server configuration file
	OLSConfigFilename = "olsconfig.yaml"
	// RedisSecretKeyName is the name of the key holding redis server secret
	RedisSecretKeyName = "password"
	// Image of the OLS application server
	// todo: image vesion should synchronize with the release version of the lightspeed-service-api image.
	OLSAppServerImageDefault = "quay.io/openshift/lightspeed-service-api:latest"
	// Image of the OLS application redis server
	//RedisServerImageDefault = "quay.io/openshift/lightspeed-service-redis:latest"
	// OLSConfigHashKey is the key of the hash value of the OLSConfig configmap
	OLSConfigHashKey = "hash/olsconfig"
<<<<<<< HEAD
	// OLSAppTLSHashKey is the key of the hash value of the OLS App TLS certificates
	OLSAppTLSHashKey = "hash/olstls"
	// OLSCAHashKey is the key of the hash value of the OLS CA certificate
	OLSCAHashKey = "hash/ca"
	// OLSConsoleTLSHashKey is the key of the hash value of the OLS Console TLS certificates
	OLSConsoleTLSHashKey = "hash/olsconsoletls"
	// RedisTLSHashKey is the key of the hash value of Redis
	RedisTLSHashKey = "hash/redistls"
	// RedisCAHashKey is the key of the hash value of Redis CA Cert
	RedisCAHashKey = "hash/redisca"
=======
	// LLMProviderHashKey is the key of the hash value of OLS LLM provider credentials consolidated
	// #nosec G101
	LLMProviderHashKey = "hash/llmprovider"
>>>>>>> ebefc737
	// RedisConfigHashKey is the key of the hash value of the OLS's redis config
	RedisConfigHashKey = "hash/olsredisconfig"
	// RedisSecretHashKey is the key of the hash value of OLS Redis secret
	// #nosec G101
	RedisSecretHashKey = "hash/redis-secret"
	// RedisServiceName is the name of OLS application redis server service
	RedisServiceName = "lightspeed-redis-server"
	// RedisSecretName is the name of OLS application redis secret
	RedisSecretName = "lightspeed-redis-secret"
	// OLSAppRedisCertsName is the name of the OLS application redis certs secret
	RedisCertsSecretName = "lightspeed-redis-certs"
	// OLSAppServerContainerPort is the port number of the lightspeed-service-api container exposes
	OLSAppServerContainerPort = 8443
	// OLSAppServerServicePort is the port number for OLS application server service.
	OLSAppServerServicePort = 8443
	// OLSAppServerServiceName is the name of the OLS application server service
	OLSAppServerServiceName = "lightspeed-app-server"
	// OLSCertsSecretName is the name of the TLS secret for OLS.
	OLSCertsSecretName = "lightspeed-tls" // #nosec G101
	// RedisServicePort is the port number of the OLS redis server service
	RedisServicePort = 6379
	// RedisMaxMemory is the max memory of the OLS redis cache
	RedisMaxMemory = "1024mb"
	// RedisMaxMemoryPolicy is the max memory policy of the OLS redis cache
	RedisMaxMemoryPolicy = "allkeys-lru"
	// OLSDefaultCacheType is the default cache type for OLS
	OLSDefaultCacheType = "redis"
	// Annotation key for serving certificate secret name
	// #nosec G101
	ServingCertSecretAnnotationKey = "service.beta.openshift.io/serving-cert-secret-name"
	/*** state cache keys ***/
<<<<<<< HEAD
	OLSAppTLSHashStateCacheKey     = "olsapptls-hash"
	OLSConfigHashStateCacheKey     = "olsconfigmap-hash"
	OLSConsoleTLSHashStateCacheKey = "olsconsoletls-hash"
	OLSCAHashStateCacheKey         = "olsca-hash"
	RedisConfigHashStateCacheKey   = "olsredisconfig-hash"
	RedisTLSHashStateCacheKey      = "redistls-hash"
	RedisCAHashStateCacheKey       = "redisca-hash"
=======
	OLSConfigHashStateCacheKey   = "olsconfigmap-hash"
	LLMProviderHashStateCacheKey = "llmprovider-hash"
	RedisConfigHashStateCacheKey = "olsredisconfig-hash"
>>>>>>> ebefc737
	// #nosec G101
	RedisSecretHashStateCacheKey = "olsredissecret-hash"

	/*** console UI plugin ***/
	// ConsoleUIConfigMapName is the name of the console UI nginx configmap
	ConsoleUIConfigMapName = "lightspeed-console-plugin"
	// ConsoleUIServiceCertSecretName is the name of the console UI service certificate secret
	ConsoleUIServiceCertSecretName = "lightspeed-console-plugin-cert"
	// ConsoleUIServiceName is the name of the console UI service
	ConsoleUIServiceName = "lightspeed-console-plugin"
	// ConsoleUIDeploymentName is the name of the console UI deployment
	ConsoleUIDeploymentName = "lightspeed-console-plugin"
	// ConsoleUIImage is the image of the console UI plugin
	ConsoleUIImageDefault = "quay.io/openshift/lightspeed-console-plugin:latest"
	// ConsoleUIHTTPSPort is the port number of the console UI service
	ConsoleUIHTTPSPort = 9443
	// ConsoleUIPluginName is the name of the console UI plugin
	ConsoleUIPluginName = "lightspeed-console-plugin"
	// ConsoleUIPluginDisplayName is the display name of the console UI plugin
	ConsoleUIPluginDisplayName = "Lightspeed Console"
	// ConsoleCRName is the name of the console custom resource
	ConsoleCRName = "cluster"
	// ConsoleProxyAlias is the alias of the console proxy
	// The console backend exposes following proxy endpoint: /api/proxy/plugin/<plugin-name>/<proxy-alias>/<request-path>?<optional-query-parameters>
	ConsoleProxyAlias = "ols"
)<|MERGE_RESOLUTION|>--- conflicted
+++ resolved
@@ -45,7 +45,6 @@
 	//RedisServerImageDefault = "quay.io/openshift/lightspeed-service-redis:latest"
 	// OLSConfigHashKey is the key of the hash value of the OLSConfig configmap
 	OLSConfigHashKey = "hash/olsconfig"
-<<<<<<< HEAD
 	// OLSAppTLSHashKey is the key of the hash value of the OLS App TLS certificates
 	OLSAppTLSHashKey = "hash/olstls"
 	// OLSCAHashKey is the key of the hash value of the OLS CA certificate
@@ -56,11 +55,9 @@
 	RedisTLSHashKey = "hash/redistls"
 	// RedisCAHashKey is the key of the hash value of Redis CA Cert
 	RedisCAHashKey = "hash/redisca"
-=======
 	// LLMProviderHashKey is the key of the hash value of OLS LLM provider credentials consolidated
 	// #nosec G101
 	LLMProviderHashKey = "hash/llmprovider"
->>>>>>> ebefc737
 	// RedisConfigHashKey is the key of the hash value of the OLS's redis config
 	RedisConfigHashKey = "hash/olsredisconfig"
 	// RedisSecretHashKey is the key of the hash value of OLS Redis secret
@@ -92,7 +89,6 @@
 	// #nosec G101
 	ServingCertSecretAnnotationKey = "service.beta.openshift.io/serving-cert-secret-name"
 	/*** state cache keys ***/
-<<<<<<< HEAD
 	OLSAppTLSHashStateCacheKey     = "olsapptls-hash"
 	OLSConfigHashStateCacheKey     = "olsconfigmap-hash"
 	OLSConsoleTLSHashStateCacheKey = "olsconsoletls-hash"
@@ -100,11 +96,7 @@
 	RedisConfigHashStateCacheKey   = "olsredisconfig-hash"
 	RedisTLSHashStateCacheKey      = "redistls-hash"
 	RedisCAHashStateCacheKey       = "redisca-hash"
-=======
-	OLSConfigHashStateCacheKey   = "olsconfigmap-hash"
-	LLMProviderHashStateCacheKey = "llmprovider-hash"
-	RedisConfigHashStateCacheKey = "olsredisconfig-hash"
->>>>>>> ebefc737
+	LLMProviderHashStateCacheKey   = "llmprovider-hash"
 	// #nosec G101
 	RedisSecretHashStateCacheKey = "olsredissecret-hash"
 
