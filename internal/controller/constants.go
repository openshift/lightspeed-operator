--- conflicted
+++ resolved
@@ -72,13 +72,10 @@
 	OLSDefaultCacheType = "redis"
 
 	/*** state cache keys ***/
-<<<<<<< HEAD
 	OLSConfigHashStateCacheKey      = "olsconfigmap-hash"
 	OLSRedisConfigHashStateCacheKey = "olsredisconfig-hash"
 	// #nosec G101
 	OLSRedisSecretHashStateCacheKey = "olsredissecret-hash"
-=======
-	OLSConfigHashStateCacheKey = "olsconfigmap-hash"
 
 	/*** console UI plugin ***/
 	// ConsoleUIConfigMapName is the name of the console UI nginx configmap
@@ -99,5 +96,4 @@
 	ConsoleUIPluginDisplayName = "Lightspeed Console"
 	// ConsoleCRName is the name of the console custom resource
 	ConsoleCRName = "cluster"
->>>>>>> cba45c13
 )