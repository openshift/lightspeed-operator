--- conflicted
+++ resolved
@@ -41,18 +41,12 @@
 	// Image of the OLS application server
 	// todo: image vesion should synchronize with the release version of the lightspeed-service-api image.
 	OLSAppServerImageDefault = "quay.io/openshift/lightspeed-service-api:latest"
-<<<<<<< HEAD
 	// Image of the OLS application postgres server
 	PostgresServerImageDefault = "quay.io/openshift/lightspeed-service-postgres:latest"
-=======
 	// AppServerServiceMonitorName is the name of the service monitor for the OLS application server
 	AppServerServiceMonitorName = "lightspeed-app-server-monitor"
 	// AppServerMetricsPath is the path of the metrics endpoint of the OLS application server
 	AppServerMetricsPath = "/metrics"
-
-	// Image of the OLS application redis server
-	//RedisServerImageDefault = "quay.io/openshift/lightspeed-service-redis:latest"
->>>>>>> 53aa5d54
 	// OLSConfigHashKey is the key of the hash value of the OLSConfig configmap
 	OLSConfigHashKey = "hash/olsconfig"
 	// LLMProviderHashKey is the key of the hash value of OLS LLM provider credentials consolidated
