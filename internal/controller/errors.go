package controller

const (
	ErrCreateAPIConfigmap              = "failed to create OLS configmap"
	ErrCreateAPIDeployment             = "failed to create OLS deployment"
	ErrCreateAPIService                = "failed to create OLS service"
	ErrCreateAPIServiceAccount         = "failed to create OLS service account"
	ErrCreateConsolePlugin             = "failed to create Console Plugin"
	ErrCreateConsolePluginConfigMap    = "failed to create Console Plugin configmap"
	ErrCreateConsolePluginDeployment   = "failed to create Console Plugin deployment"
	ErrCreateConsolePluginService      = "failed to create Console Plugin service"
	ErrCreateSARClusterRole            = "failed to create SAR cluster role"
	ErrCreateSARClusterRoleBinding     = "failed to create SAR cluster role binding"
<<<<<<< HEAD
	ErrCreatePostgresSecret            = "failed to create OLS Postgres secret"
	ErrCreatePostgresBootstrapSecret   = "failed to create OLS Postgres bootstrap secret"
	ErrCreatePostgresConfigMap         = "failed to create OLS Postgres configmap"
	ErrCreatePostgresService           = "failed to create OLS Postgres service"
	ErrCreatePostgresDeployment        = "failed to create OLS Postgres deployment"
=======
	ErrCreateServiceMonitor            = "failed to create ServiceMonitor"
>>>>>>> 53aa5d54
	ErrDeleteConsolePlugin             = "failed to delete Console Plugin"
	ErrGenerateAPIConfigmap            = "failed to generate OLS configmap"
	ErrGenerateAPIDeployment           = "failed to generate OLS deployment"
	ErrGenerateAPIService              = "failed to generate OLS service"
	ErrGenerateAPIServiceAccount       = "failed to generate OLS service account"
	ErrGenerateConsolePlugin           = "failed to generate Console Plugin"
	ErrGenerateConsolePluginConfigMap  = "failed to generate Console Plugin configmap"
	ErrGenerateConsolePluginDeployment = "failed to generate Console Plugin deployment"
	ErrGenerateConsolePluginService    = "failed to generate Console Plugin service"
	ErrGenerateHash                    = "failed to generate hash for the existing OLS configmap"
	ErrGenerateProviderCredentialsHash = "failed to generate OLS provider credentials hash"
	ErrGenerateSARClusterRole          = "failed to generate SAR cluster role"
	ErrGenerateSARClusterRoleBinding   = "failed to generate SAR cluster role binding"
<<<<<<< HEAD
	ErrGeneratePostgresSecret          = "failed to generate OLS Postgres secret"
	ErrGeneratePostgresBootstrapSecret = "failed to generate OLS Postgres bootstrap secret"
	ErrGeneratePostgresConfigMap       = "failed to generate OLS Postgres configmap"
	ErrGeneratePostgresService         = "failed to generate OLS Postgres service"
	ErrGeneratePostgresSecretHash      = "failed to generate hash for the existing OLS postgres secret"
	ErrGeneratePostgresDeployment      = "failed to generate OLS Postgres deployment"
=======
	ErrGenerateServiceMonitor          = "failed to generate ServiceMonitor"
>>>>>>> 53aa5d54
	ErrGetAPIConfigmap                 = "failed to get OLS configmap"
	ErrGetAPIDeployment                = "failed to get OLS deployment"
	ErrGetAPIService                   = "failed to get OLS service"
	ErrGetAPIServiceAccount            = "failed to get OLS service account"
	ErrGetConsole                      = "failed to get Console"
	ErrGetConsolePlugin                = "failed to get Console Plugin"
	ErrGetConsolePluginConfigMap       = "failed to get Console Plugin configmap"
	ErrGetConsolePluginDeployment      = "failed to get Console Plugin deployment"
	ErrGetConsolePluginService         = "failed to get Console Plugin service"
	ErrGetSARClusterRole               = "failed to get SAR cluster role"
	ErrGetSARClusterRoleBinding        = "failed to get SAR cluster role binding"
<<<<<<< HEAD
	ErrGetPostgresSecret               = "failed to get OLS Postgres secret"
	ErrGetPostgresBootstrapSecret      = "failed to get OLS Postgres bootstrap secret"
	ErrGetPostgresConfigMap            = "failed to get OLS Postgres configmap"
	ErrGetPostgresService              = "failed to get OLS Postgres service"
	ErrGetPostgresDeployment           = "failed to get OLS Postgres deployment"
	ErrUpdateProviderSecret            = "failed to update provider secret"
=======
	ErrGetServiceMonitor               = "failed to get ServiceMonitor"
>>>>>>> 53aa5d54
	ErrUpdateAPIConfigmap              = "failed to update OLS configmap"
	ErrUpdateAPIDeployment             = "failed to update OLS deployment"
	ErrUpdateAPIService                = "failed to update OLS service"
	ErrUpdateConsole                   = "failed to update Console"
	ErrUpdateConsolePlugin             = "failed to update Console Plugin"
	ErrUpdateConsolePluginConfigMap    = "failed to update Console Plugin configmap"
	ErrUpdateConsolePluginDeployment   = "failed to update Console Plugin deployment"
	ErrUpdateConsolePluginService      = "failed to update Console Plugin service"
	ErrUpdateCRStatusCondition         = "failed to update OLSConfig CR status condition"
<<<<<<< HEAD
	ErrUpdatePostgresSecret            = "failed to update OLS Postgres secret"
	ErrUpdatePostgresDeployment        = "failed to update OLS Postgres deployment"
	ErrListOldPostgresSecrets          = "failed to list old OLS Postgres secrets"
	ErrDeleteOldPostgresSecrets        = "failed to delete old OLS Postgres secret"
=======
	ErrUpdateServiceMonitor            = "failed to update ServiceMonitor"
>>>>>>> 53aa5d54
)<|MERGE_RESOLUTION|>--- conflicted
+++ resolved
@@ -11,15 +11,12 @@
 	ErrCreateConsolePluginService      = "failed to create Console Plugin service"
 	ErrCreateSARClusterRole            = "failed to create SAR cluster role"
 	ErrCreateSARClusterRoleBinding     = "failed to create SAR cluster role binding"
-<<<<<<< HEAD
 	ErrCreatePostgresSecret            = "failed to create OLS Postgres secret"
 	ErrCreatePostgresBootstrapSecret   = "failed to create OLS Postgres bootstrap secret"
 	ErrCreatePostgresConfigMap         = "failed to create OLS Postgres configmap"
 	ErrCreatePostgresService           = "failed to create OLS Postgres service"
 	ErrCreatePostgresDeployment        = "failed to create OLS Postgres deployment"
-=======
 	ErrCreateServiceMonitor            = "failed to create ServiceMonitor"
->>>>>>> 53aa5d54
 	ErrDeleteConsolePlugin             = "failed to delete Console Plugin"
 	ErrGenerateAPIConfigmap            = "failed to generate OLS configmap"
 	ErrGenerateAPIDeployment           = "failed to generate OLS deployment"
@@ -33,16 +30,13 @@
 	ErrGenerateProviderCredentialsHash = "failed to generate OLS provider credentials hash"
 	ErrGenerateSARClusterRole          = "failed to generate SAR cluster role"
 	ErrGenerateSARClusterRoleBinding   = "failed to generate SAR cluster role binding"
-<<<<<<< HEAD
 	ErrGeneratePostgresSecret          = "failed to generate OLS Postgres secret"
 	ErrGeneratePostgresBootstrapSecret = "failed to generate OLS Postgres bootstrap secret"
 	ErrGeneratePostgresConfigMap       = "failed to generate OLS Postgres configmap"
 	ErrGeneratePostgresService         = "failed to generate OLS Postgres service"
 	ErrGeneratePostgresSecretHash      = "failed to generate hash for the existing OLS postgres secret"
 	ErrGeneratePostgresDeployment      = "failed to generate OLS Postgres deployment"
-=======
 	ErrGenerateServiceMonitor          = "failed to generate ServiceMonitor"
->>>>>>> 53aa5d54
 	ErrGetAPIConfigmap                 = "failed to get OLS configmap"
 	ErrGetAPIDeployment                = "failed to get OLS deployment"
 	ErrGetAPIService                   = "failed to get OLS service"
@@ -54,16 +48,13 @@
 	ErrGetConsolePluginService         = "failed to get Console Plugin service"
 	ErrGetSARClusterRole               = "failed to get SAR cluster role"
 	ErrGetSARClusterRoleBinding        = "failed to get SAR cluster role binding"
-<<<<<<< HEAD
 	ErrGetPostgresSecret               = "failed to get OLS Postgres secret"
 	ErrGetPostgresBootstrapSecret      = "failed to get OLS Postgres bootstrap secret"
 	ErrGetPostgresConfigMap            = "failed to get OLS Postgres configmap"
 	ErrGetPostgresService              = "failed to get OLS Postgres service"
 	ErrGetPostgresDeployment           = "failed to get OLS Postgres deployment"
 	ErrUpdateProviderSecret            = "failed to update provider secret"
-=======
 	ErrGetServiceMonitor               = "failed to get ServiceMonitor"
->>>>>>> 53aa5d54
 	ErrUpdateAPIConfigmap              = "failed to update OLS configmap"
 	ErrUpdateAPIDeployment             = "failed to update OLS deployment"
 	ErrUpdateAPIService                = "failed to update OLS service"
@@ -73,12 +64,9 @@
 	ErrUpdateConsolePluginDeployment   = "failed to update Console Plugin deployment"
 	ErrUpdateConsolePluginService      = "failed to update Console Plugin service"
 	ErrUpdateCRStatusCondition         = "failed to update OLSConfig CR status condition"
-<<<<<<< HEAD
 	ErrUpdatePostgresSecret            = "failed to update OLS Postgres secret"
 	ErrUpdatePostgresDeployment        = "failed to update OLS Postgres deployment"
 	ErrListOldPostgresSecrets          = "failed to list old OLS Postgres secrets"
 	ErrDeleteOldPostgresSecrets        = "failed to delete old OLS Postgres secret"
-=======
 	ErrUpdateServiceMonitor            = "failed to update ServiceMonitor"
->>>>>>> 53aa5d54
 )