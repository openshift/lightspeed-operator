package controller

import (
	"context"
	"fmt"

	appsv1 "k8s.io/api/apps/v1"
	corev1 "k8s.io/api/core/v1"
	rbacv1 "k8s.io/api/rbac/v1"
	"k8s.io/apimachinery/pkg/api/errors"
	"sigs.k8s.io/controller-runtime/pkg/controller/controllerutil"

	"sigs.k8s.io/controller-runtime/pkg/client"

	olsv1alpha1 "github.com/openshift/lightspeed-operator/api/v1alpha1"
)

func (r *OLSConfigReconciler) reconcileAppServer(ctx context.Context, olsconfig *olsv1alpha1.OLSConfig) error {
	r.logger.Info("reconcileAppServer starts")
	tasks := []ReconcileTask{
		{
			Name: "reconcile ServiceAccount",
			Task: r.reconcileServiceAccount,
		},
		{
			Name: "reconcile SARRole",
			Task: r.reconcileSARRole,
		},
		{
			Name: "reconcile SARRoleBinding",
			Task: r.reconcileSARRoleBinding,
		},
		{
			Name: "reconcile OLSConfigMap",
			Task: r.reconcileOLSConfigMap,
		},
		{
			Name: "reconcile App Service",
			Task: r.reconcileService,
		},
		{
			Name: "reconcile App TLS Certs",
			Task: r.reconcileTLSSecret,
		},
		{
			Name: "reconcile App Deployment",
			Task: r.reconcileDeployment,
		},
	}

	for _, task := range tasks {
		err := task.Task(ctx, olsconfig)
		if err != nil {
			r.logger.Error(err, "reconcileAppServer error", "task", task.Name)
			return fmt.Errorf("failed to %s: %w", task.Name, err)
		}
	}

	r.logger.Info("reconcileAppServer completes")

	return nil
}

func (r *OLSConfigReconciler) reconcileOLSConfigMap(ctx context.Context, cr *olsv1alpha1.OLSConfig) error {
	cm, err := r.generateOLSConfigMap(cr)
	if err != nil {
		return fmt.Errorf("failed to generate OLS configmap: %w", err)
	}

	foundCm := &corev1.ConfigMap{}
	err = r.Client.Get(ctx, client.ObjectKey{Name: OLSConfigCmName, Namespace: r.Options.Namespace}, foundCm)
	if err != nil && errors.IsNotFound(err) {
		r.logger.Info("creating a new configmap", "configmap", cm.Name)
		err = r.Create(ctx, cm)
		if err != nil {
			return fmt.Errorf("failed to create OLS configmap: %w", err)
		}
		r.stateCache[OLSConfigHashStateCacheKey] = cm.Annotations[OLSConfigHashKey]
		// TODO: Update DB
		//r.stateCache[RedisConfigHashStateCacheKey] = cm.Annotations[RedisConfigHashKey]

		return nil

	} else if err != nil {
		return fmt.Errorf("failed to get OLS configmap: %w", err)
	}
	foundCmHash, err := hashBytes([]byte(foundCm.Data[OLSConfigFilename]))
	if err != nil {
		return fmt.Errorf("failed to generate hash for the existing OLS configmap: %w", err)
	}
	// update the state cache with the hash of the existing configmap.
	// so that we can skip the reconciling the deployment if the configmap has not changed.
	r.stateCache[OLSConfigHashStateCacheKey] = cm.Annotations[OLSConfigHashKey]
	// TODO: Update DB
	//r.stateCache[RedisConfigHashStateCacheKey] = cm.Annotations[RedisConfigHashKey]
	if foundCmHash == cm.Annotations[OLSConfigHashKey] {
		r.logger.Info("OLS configmap reconciliation skipped", "configmap", foundCm.Name, "hash", foundCm.Annotations[OLSConfigHashKey])
		return nil
	}
	foundCm.Data = cm.Data
	foundCm.Annotations = cm.Annotations
	err = r.Update(ctx, foundCm)
	if err != nil {
		return fmt.Errorf("failed to update OLS configmap: %w", err)
	}
	r.logger.Info("OLS configmap reconciled", "configmap", cm.Name, "hash", cm.Annotations[OLSConfigHashKey])
	return nil
}

func (r *OLSConfigReconciler) reconcileServiceAccount(ctx context.Context, cr *olsv1alpha1.OLSConfig) error {
	sa, err := r.generateServiceAccount(cr)
	if err != nil {
		return fmt.Errorf("failed to generate OLS service account: %w", err)
	}

	foundSa := &corev1.ServiceAccount{}
	err = r.Client.Get(ctx, client.ObjectKey{Name: OLSAppServerServiceAccountName, Namespace: r.Options.Namespace}, foundSa)
	if err != nil && errors.IsNotFound(err) {
		r.logger.Info("creating a new service account", "serviceAccount", sa.Name)
		err = r.Create(ctx, sa)
		if err != nil {
			return fmt.Errorf("failed to create OLS service account: %w", err)
		}
		return nil
	} else if err != nil {
		return fmt.Errorf("failed to get OLS service account: %w", err)
	}
	r.logger.Info("OLS service account reconciled", "serviceAccount", sa.Name)
	return nil
}

func (r *OLSConfigReconciler) reconcileSARRole(ctx context.Context, cr *olsv1alpha1.OLSConfig) error {
	role, err := r.generateSARClusterRole(cr)
	if err != nil {
		return fmt.Errorf("failed to generate SAR cluster role: %w", err)
	}

	foundRole := &rbacv1.ClusterRole{}
	err = r.Client.Get(ctx, client.ObjectKey{Name: role.Name}, foundRole)
	if err != nil && errors.IsNotFound(err) {
		r.logger.Info("creating a new SAR cluster role", "ClusterRole", role.Name)
		err = r.Create(ctx, role)
		if err != nil {
			return fmt.Errorf("failed to create SAR cluster role: %w", err)
		}
		return nil
	} else if err != nil {
		return fmt.Errorf("failed to get SAR cluster role: %w", err)
	}
	r.logger.Info("SAR cluster role reconciled", "ClusterRole", role.Name)
	return nil
}

func (r *OLSConfigReconciler) reconcileSARRoleBinding(ctx context.Context, cr *olsv1alpha1.OLSConfig) error {
	rb, err := r.generateSARClusterRoleBinding(cr)
	if err != nil {
		return fmt.Errorf("failed to generate SAR cluster role binding: %w", err)
	}

	foundRB := &rbacv1.ClusterRoleBinding{}
	err = r.Client.Get(ctx, client.ObjectKey{Name: rb.Name}, foundRB)
	if err != nil && errors.IsNotFound(err) {
		r.logger.Info("creating a new SAR cluster role binding", "ClusterRoleBinding", rb.Name)
		err = r.Create(ctx, rb)
		if err != nil {
			return fmt.Errorf("failed to create SAR cluster role binding: %w", err)
		}
		return nil
	} else if err != nil {
		return fmt.Errorf("failed to get SAR cluster role binding: %w", err)
	}
	r.logger.Info("SAR cluster role binding reconciled", "ClusterRoleBinding", rb.Name)
	return nil
}

func (r *OLSConfigReconciler) reconcileDeployment(ctx context.Context, cr *olsv1alpha1.OLSConfig) error {
	desiredDeployment, err := r.generateOLSDeployment(cr)
	if err != nil {
		return fmt.Errorf("failed to generate OLS deployment: %w", err)
	}

	existingDeployment := &appsv1.Deployment{}
	err = r.Client.Get(ctx, client.ObjectKey{Name: OLSAppServerDeploymentName, Namespace: r.Options.Namespace}, existingDeployment)
	if err != nil && errors.IsNotFound(err) {
		updateDeploymentAnnotations(desiredDeployment, map[string]string{
<<<<<<< HEAD
			OLSConfigHashKey:   r.stateCache[OLSConfigHashStateCacheKey],
			OLSCAHashKey:       r.stateCache[OLSCAHashStateCacheKey],
			OLSAppTLSHashKey:   r.stateCache[OLSAppTLSHashStateCacheKey],
			RedisSecretHashKey: r.stateCache[RedisSecretHashStateCacheKey],
		})
		updateDeploymentTemplateAnnotations(desiredDeployment, map[string]string{
			OLSConfigHashKey:   r.stateCache[OLSConfigHashStateCacheKey],
			OLSCAHashKey:       r.stateCache[OLSCAHashStateCacheKey],
			OLSAppTLSHashKey:   r.stateCache[OLSAppTLSHashStateCacheKey],
			RedisSecretHashKey: r.stateCache[RedisSecretHashStateCacheKey],
=======
			OLSConfigHashKey: r.stateCache[OLSConfigHashStateCacheKey],
			// TODO: Update DB
			//RedisSecretHashKey: r.stateCache[RedisSecretHashStateCacheKey],
		})
		updateDeploymentTemplateAnnotations(desiredDeployment, map[string]string{
			OLSConfigHashKey: r.stateCache[OLSConfigHashStateCacheKey],
			// TODO: Update DB
			//RedisSecretHashKey: r.stateCache[RedisSecretHashStateCacheKey],
>>>>>>> 22cb5c39
		})
		r.logger.Info("creating a new deployment", "deployment", desiredDeployment.Name)
		err = r.Create(ctx, desiredDeployment)
		if err != nil {
			return fmt.Errorf("failed to create OLS deployment: %w", err)
		}
		return nil
	} else if err != nil {
		return fmt.Errorf("failed to get OLS deployment: %w", err)
	}

	err = r.updateOLSDeployment(ctx, existingDeployment, desiredDeployment)
	if err != nil {
		return fmt.Errorf("failed to update OLS deployment: %w", err)
	}

	return nil
}

func (r *OLSConfigReconciler) reconcileService(ctx context.Context, cr *olsv1alpha1.OLSConfig) error {
	service, err := r.generateService(cr)
	if err != nil {
		return fmt.Errorf("failed to generate OLS service: %w", err)
	}

	foundService := &corev1.Service{}
	err = r.Client.Get(ctx, client.ObjectKey{Name: OLSAppServerServiceName, Namespace: r.Options.Namespace}, foundService)
	if err != nil && errors.IsNotFound(err) {
		r.logger.Info("creating a new service", "service", service.Name)
		err = r.Create(ctx, service)
		if err != nil {
			return fmt.Errorf("failed to create OLS service: %w", err)
		}

		return nil
	} else if err != nil {
		return fmt.Errorf("failed to get OLS service: %w", err)
	}

	if serviceEqual(foundService, service) &&
		foundService.ObjectMeta.Annotations != nil &&
		foundService.ObjectMeta.Annotations[ServingCertSecretAnnotationKey] == service.ObjectMeta.Annotations[ServingCertSecretAnnotationKey] {
		r.logger.Info("OLS service unchanged, reconciliation skipped", "service", service.Name)
		return nil
	}

	err = r.Update(ctx, service)
	if err != nil {
		return fmt.Errorf("failed to update OLS service: %w", err)
	}

	r.logger.Info("OLS service reconciled", "service", service.Name)
	return nil
}

func (r *OLSConfigReconciler) reconcileTLSSecret(ctx context.Context, cr *olsv1alpha1.OLSConfig) error {
	var secretValues map[string]string
	foundSecret := &corev1.Secret{}
	err := r.Client.Get(ctx, client.ObjectKey{Name: OLSCertsSecretName, Namespace: r.Options.Namespace}, foundSecret)
	if err != nil {
		return fmt.Errorf("failed to fetch secret: %w", err)
	}
	secretValues, err = getSecretContent(r.Client, OLSCertsSecretName, r.Options.Namespace, []string{"tls.key", "tls.crt"})
	if err != nil {
		return fmt.Errorf("failed fetching tls certs from secret: %s. error: %w", OLSCertsSecretName, err)
	}
	if err = controllerutil.SetControllerReference(cr, foundSecret, r.Scheme); err != nil {
		return fmt.Errorf("failed to set controller reference to secret: %s. error: %w", foundSecret.Name, err)
	}
	err = r.Update(ctx, foundSecret)
	if err != nil {
		return fmt.Errorf("failed to update secret:%s. error: %w", foundSecret.Name, err)
	}
	foundTLSSecretHash, err := hashBytes([]byte(secretValues["tls.key"] + secretValues["tls.crt"]))
	if err != nil {
		return fmt.Errorf("failed to generate OLS app tls certs hash %w", err)
	}
	if foundTLSSecretHash == r.stateCache[OLSAppTLSHashStateCacheKey] {
		r.logger.Info("OLS app tls secret reconciliation skipped", "hash", foundTLSSecretHash)
		return nil
	}
	r.stateCache[OLSAppTLSHashStateCacheKey] = foundTLSSecretHash
	r.logger.Info("OLS app tls secret reconciled", "hash", foundTLSSecretHash)
	return nil
}<|MERGE_RESOLUTION|>--- conflicted
+++ resolved
@@ -183,27 +183,14 @@
 	err = r.Client.Get(ctx, client.ObjectKey{Name: OLSAppServerDeploymentName, Namespace: r.Options.Namespace}, existingDeployment)
 	if err != nil && errors.IsNotFound(err) {
 		updateDeploymentAnnotations(desiredDeployment, map[string]string{
-<<<<<<< HEAD
-			OLSConfigHashKey:   r.stateCache[OLSConfigHashStateCacheKey],
-			OLSCAHashKey:       r.stateCache[OLSCAHashStateCacheKey],
-			OLSAppTLSHashKey:   r.stateCache[OLSAppTLSHashStateCacheKey],
-			RedisSecretHashKey: r.stateCache[RedisSecretHashStateCacheKey],
-		})
-		updateDeploymentTemplateAnnotations(desiredDeployment, map[string]string{
-			OLSConfigHashKey:   r.stateCache[OLSConfigHashStateCacheKey],
-			OLSCAHashKey:       r.stateCache[OLSCAHashStateCacheKey],
-			OLSAppTLSHashKey:   r.stateCache[OLSAppTLSHashStateCacheKey],
-			RedisSecretHashKey: r.stateCache[RedisSecretHashStateCacheKey],
-=======
 			OLSConfigHashKey: r.stateCache[OLSConfigHashStateCacheKey],
-			// TODO: Update DB
-			//RedisSecretHashKey: r.stateCache[RedisSecretHashStateCacheKey],
+			OLSCAHashKey:     r.stateCache[OLSCAHashStateCacheKey],
+			OLSAppTLSHashKey: r.stateCache[OLSAppTLSHashStateCacheKey],
 		})
 		updateDeploymentTemplateAnnotations(desiredDeployment, map[string]string{
 			OLSConfigHashKey: r.stateCache[OLSConfigHashStateCacheKey],
-			// TODO: Update DB
-			//RedisSecretHashKey: r.stateCache[RedisSecretHashStateCacheKey],
->>>>>>> 22cb5c39
+			OLSCAHashKey:     r.stateCache[OLSCAHashStateCacheKey],
+			OLSAppTLSHashKey: r.stateCache[OLSAppTLSHashStateCacheKey],
 		})
 		r.logger.Info("creating a new deployment", "deployment", desiredDeployment.Name)
 		err = r.Create(ctx, desiredDeployment)
