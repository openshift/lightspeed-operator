--- conflicted
+++ resolved
@@ -277,9 +277,7 @@
 	if err != nil {
 		return fmt.Errorf("secret: %s does not have expected tls.key or tls.crt. error: %w", OLSCertsSecretName, err)
 	}
-	if err = controllerutil.SetControllerReference(cr, foundSecret, r.Scheme); err != nil {
-		return fmt.Errorf("failed to set controller reference to secret: %s. error: %w", foundSecret.Name, err)
-	}
+	annotateSecretWatcher(foundSecret)
 	err = r.Update(ctx, foundSecret)
 	if err != nil {
 		return fmt.Errorf("failed to update secret:%s. error: %w", foundSecret.Name, err)
@@ -305,15 +303,8 @@
 		if err != nil {
 			return fmt.Errorf("secret token not found for provider: %s. error: %w", provider.Name, err)
 		}
-<<<<<<< HEAD
 		providerCredentials += secretValues[LLMApiTokenFileName]
-		if err = controllerutil.SetControllerReference(cr, foundSecret, r.Scheme); err != nil {
-			return fmt.Errorf("failed to set controller reference to secret: %s. error: %w", foundSecret.Name, err)
-		}
-=======
-		providerCredentials += providerApiToken
 		annotateSecretWatcher(foundSecret)
->>>>>>> 961390ce
 		err = r.Update(ctx, foundSecret)
 		if err != nil {
 			return fmt.Errorf("failed to update secret:%s. error: %w", foundSecret.Name, err)
