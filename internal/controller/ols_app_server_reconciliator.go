--- conflicted
+++ resolved
@@ -62,11 +62,7 @@
 			return fmt.Errorf("failed to create OLS configmap: %w", err)
 		}
 		r.stateCache[OLSConfigHashStateCacheKey] = cm.Annotations[OLSConfigHashKey]
-<<<<<<< HEAD
 		r.stateCache[RedisConfigHashStateCacheKey] = cm.Annotations[RedisConfigHashKey]
-=======
-		r.stateCache[OLSRedisConfigHashStateCacheKey] = cm.Annotations[OLSRedisConfigHashKey]
->>>>>>> 8a2ccac8
 
 		return nil
 
@@ -80,11 +76,7 @@
 	// update the state cache with the hash of the existing configmap.
 	// so that we can skip the reconciling the deployment if the configmap has not changed.
 	r.stateCache[OLSConfigHashStateCacheKey] = cm.Annotations[OLSConfigHashKey]
-<<<<<<< HEAD
 	r.stateCache[RedisConfigHashStateCacheKey] = cm.Annotations[RedisConfigHashKey]
-=======
-	r.stateCache[OLSRedisConfigHashStateCacheKey] = cm.Annotations[OLSRedisConfigHashKey]
->>>>>>> 8a2ccac8
 	if foundCmHash == cm.Annotations[OLSConfigHashKey] {
 		r.logger.Info("OLS configmap reconciliation skipped", "configmap", foundCm.Name, "hash", foundCm.Annotations[OLSConfigHashKey])
 		return nil
@@ -131,21 +123,12 @@
 	err = r.Client.Get(ctx, client.ObjectKey{Name: OLSAppServerDeploymentName, Namespace: cr.Namespace}, existingDeployment)
 	if err != nil && errors.IsNotFound(err) {
 		updateDeploymentAnnotations(desiredDeployment, map[string]string{
-<<<<<<< HEAD
 			OLSConfigHashKey:   r.stateCache[OLSConfigHashStateCacheKey],
 			RedisSecretHashKey: r.stateCache[RedisSecretHashStateCacheKey],
 		})
 		updateDeploymentTemplateAnnotations(desiredDeployment, map[string]string{
 			OLSConfigHashKey:   r.stateCache[OLSConfigHashStateCacheKey],
 			RedisSecretHashKey: r.stateCache[RedisSecretHashStateCacheKey],
-=======
-			OLSConfigHashKey:      r.stateCache[OLSConfigHashStateCacheKey],
-			OLSRedisSecretHashKey: r.stateCache[OLSRedisSecretHashStateCacheKey],
-		})
-		updateDeploymentTemplateAnnotations(desiredDeployment, map[string]string{
-			OLSConfigHashKey:      r.stateCache[OLSConfigHashStateCacheKey],
-			OLSRedisSecretHashKey: r.stateCache[OLSRedisSecretHashStateCacheKey],
->>>>>>> 8a2ccac8
 		})
 		r.logger.Info("creating a new deployment", "deployment", desiredDeployment.Name)
 		err = r.Create(ctx, desiredDeployment)
