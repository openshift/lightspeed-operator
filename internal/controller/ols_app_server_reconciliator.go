--- conflicted
+++ resolved
@@ -189,27 +189,20 @@
 	err = r.Client.Get(ctx, client.ObjectKey{Name: OLSAppServerDeploymentName, Namespace: r.Options.Namespace}, existingDeployment)
 	if err != nil && errors.IsNotFound(err) {
 		updateDeploymentAnnotations(desiredDeployment, map[string]string{
-<<<<<<< HEAD
-			OLSConfigHashKey: r.stateCache[OLSConfigHashStateCacheKey],
-			OLSCAHashKey:     r.stateCache[OLSCAHashStateCacheKey],
-			OLSAppTLSHashKey: r.stateCache[OLSAppTLSHashStateCacheKey],
-		})
-		updateDeploymentTemplateAnnotations(desiredDeployment, map[string]string{
-			OLSConfigHashKey: r.stateCache[OLSConfigHashStateCacheKey],
-			OLSCAHashKey:     r.stateCache[OLSCAHashStateCacheKey],
-			OLSAppTLSHashKey: r.stateCache[OLSAppTLSHashStateCacheKey],
-=======
 			OLSConfigHashKey:   r.stateCache[OLSConfigHashStateCacheKey],
+			OLSCAHashKey:       r.stateCache[OLSCAHashStateCacheKey],
+			OLSAppTLSHashKey:   r.stateCache[OLSAppTLSHashStateCacheKey],
 			LLMProviderHashKey: r.stateCache[LLMProviderHashStateCacheKey],
 			// TODO: Update DB
 			//RedisSecretHashKey: r.stateCache[RedisSecretHashStateCacheKey],
 		})
 		updateDeploymentTemplateAnnotations(desiredDeployment, map[string]string{
 			OLSConfigHashKey:   r.stateCache[OLSConfigHashStateCacheKey],
+			OLSCAHashKey:       r.stateCache[OLSCAHashStateCacheKey],
+			OLSAppTLSHashKey:   r.stateCache[OLSAppTLSHashStateCacheKey],
 			LLMProviderHashKey: r.stateCache[LLMProviderHashStateCacheKey],
 			// TODO: Update DB
 			//RedisSecretHashKey: r.stateCache[RedisSecretHashStateCacheKey],
->>>>>>> ebefc737
 		})
 		r.logger.Info("creating a new deployment", "deployment", desiredDeployment.Name)
 		err = r.Create(ctx, desiredDeployment)
@@ -269,15 +262,9 @@
 	return nil
 }
 
-<<<<<<< HEAD
 func (r *OLSConfigReconciler) reconcileTLSSecret(ctx context.Context, cr *olsv1alpha1.OLSConfig) error {
-	var secretValues map[string]string
 	foundSecret := &corev1.Secret{}
-	err := r.Client.Get(ctx, client.ObjectKey{Name: OLSCertsSecretName, Namespace: r.Options.Namespace}, foundSecret)
-	if err != nil {
-		return fmt.Errorf("secret not found: %w", err)
-	}
-	secretValues, err = getSecretContent(r.Client, OLSCertsSecretName, r.Options.Namespace, []string{"tls.key", "tls.crt"})
+	secretValues, err := getSecretContent(r.Client, OLSCertsSecretName, r.Options.Namespace, []string{"tls.key", "tls.crt"}, foundSecret)
 	if err != nil {
 		return fmt.Errorf("secret: %s does not have expected tls.key or tls.crt. error: %w", OLSCertsSecretName, err)
 	}
@@ -298,16 +285,18 @@
 	}
 	r.stateCache[OLSAppTLSHashStateCacheKey] = foundTLSSecretHash
 	r.logger.Info("OLS app tls secret reconciled", "hash", foundTLSSecretHash)
-=======
+	return nil
+}
+
 func (r *OLSConfigReconciler) reconcileLLMSecrets(ctx context.Context, cr *olsv1alpha1.OLSConfig) error {
 	providerCredentials := ""
 	for _, provider := range cr.Spec.LLMConfig.Providers {
 		foundSecret := &corev1.Secret{}
-		providerApiToken, err := getSecretContent(r.Client, provider.CredentialsSecretRef.Name, r.Options.Namespace, LLMApiTokenFileName, foundSecret)
-		if err != nil {
-			return fmt.Errorf("Secret token not found for provider: %s. error: %w", provider.Name, err)
-		}
-		providerCredentials += providerApiToken
+		secretValues, err := getSecretContent(r.Client, provider.CredentialsSecretRef.Name, r.Options.Namespace, []string{LLMApiTokenFileName}, foundSecret)
+		if err != nil {
+			return fmt.Errorf("secret token not found for provider: %s. error: %w", provider.Name, err)
+		}
+		providerCredentials += secretValues[LLMApiTokenFileName]
 		if err = controllerutil.SetControllerReference(cr, foundSecret, r.Scheme); err != nil {
 			return fmt.Errorf("failed to set controller reference to secret: %s. error: %w", foundSecret.Name, err)
 		}
@@ -326,6 +315,5 @@
 	}
 	r.stateCache[LLMProviderHashStateCacheKey] = foundProviderCredentialsHash
 	r.logger.Info("OLS llm secrets reconciled", "hash", foundProviderCredentialsHash)
->>>>>>> ebefc737
 	return nil
 }