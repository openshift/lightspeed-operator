package controller

import (
	"context"
	"crypto/rand"
	"encoding/base64"
	"fmt"
	"path"

	appsv1 "k8s.io/api/apps/v1"
	corev1 "k8s.io/api/core/v1"
	"k8s.io/apimachinery/pkg/api/resource"
	metav1 "k8s.io/apimachinery/pkg/apis/meta/v1"
	"k8s.io/apimachinery/pkg/util/intstr"
	"sigs.k8s.io/controller-runtime/pkg/controller/controllerutil"

	olsv1alpha1 "github.com/openshift/lightspeed-operator/api/v1alpha1"
)

func generateRedisSelectorLabels() map[string]string {
	return map[string]string{
		"app.kubernetes.io/component":  "redis-server",
		"app.kubernetes.io/managed-by": "lightspeed-operator",
		"app.kubernetes.io/name":       "lightspeed-service-redis",
		"app.kubernetes.io/part-of":    "openshift-lightspeed",
	}
}

func getRedisCAConfigVolume() corev1.Volume {
	return corev1.Volume{
		Name: RedisCAVolume,
		VolumeSource: corev1.VolumeSource{
			ConfigMap: &corev1.ConfigMapVolumeSource{
				LocalObjectReference: corev1.LocalObjectReference{
					Name: RedisCAConfigMap,
				},
			},
		},
	}
}

func getRedisCAVolumeMount(mountPath string) corev1.VolumeMount {
	return corev1.VolumeMount{
		Name:      RedisCAVolume,
		MountPath: mountPath,
		ReadOnly:  true,
	}
}

func (r *OLSConfigReconciler) generateRedisDeployment(cr *olsv1alpha1.OLSConfig) (*appsv1.Deployment, error) {
	cacheReplicas := int32(1)
	revisionHistoryLimit := int32(0)
	redisPassword, err := getSecretContent(r.Client, cr.Spec.OLSConfig.ConversationCache.Redis.CredentialsSecret, cr.Namespace, OLSComponentPasswordFileName)
	if err != nil {
		return nil, fmt.Errorf("Password is a must to start redis deployment : %w", err)
	}
	tlsCertsVolume := corev1.Volume{
		Name: "secret-" + RedisCertsSecretName,
		VolumeSource: corev1.VolumeSource{
			Secret: &corev1.SecretVolumeSource{
				SecretName: RedisCertsSecretName,
			},
		},
	}
	volumes := []corev1.Volume{tlsCertsVolume, getRedisCAConfigVolume()}
	redisTLSVolumeMount := corev1.VolumeMount{
		Name:      "secret-" + RedisCertsSecretName,
		MountPath: OLSAppCertsMountRoot,
		ReadOnly:  true,
	}
	volumeMounts := []corev1.VolumeMount{redisTLSVolumeMount, getRedisCAVolumeMount(path.Join(OLSAppCertsMountRoot, RedisCAVolume))}
	deployment := appsv1.Deployment{
		ObjectMeta: metav1.ObjectMeta{
<<<<<<< HEAD
			Name:      RedisDeploymentName,
			Namespace: cr.Namespace,
			Labels:    generateRedisSelectorLabels(),
=======
			Name:      OLSAppRedisDeploymentName,
			Namespace: r.Options.Namespace,
			Labels:    DeploymentSelectorLabels,
>>>>>>> 6743b518
		},
		Spec: appsv1.DeploymentSpec{
			Replicas: &cacheReplicas,
			Selector: &metav1.LabelSelector{
				MatchLabels: generateRedisSelectorLabels(),
			},
			Template: corev1.PodTemplateSpec{
				ObjectMeta: metav1.ObjectMeta{
					Labels: generateRedisSelectorLabels(),
				},
				Spec: corev1.PodSpec{
					Containers: []corev1.Container{
						{
							Name:            "lightspeed-redis-server",
							Image:           r.Options.LightspeedServiceRedisImage,
							ImagePullPolicy: corev1.PullIfNotPresent,
							Ports: []corev1.ContainerPort{
								{
									ContainerPort: RedisServicePort,
									Name:          "server",
								},
							},
							VolumeMounts: volumeMounts,
							Resources: corev1.ResourceRequirements{
								Requests: corev1.ResourceList{
									corev1.ResourceCPU:    resource.MustParse("500m"),
									corev1.ResourceMemory: resource.MustParse("512Mi"),
								},
								Limits: corev1.ResourceList{
									corev1.ResourceCPU:    resource.MustParse("1000m"),
									corev1.ResourceMemory: resource.MustParse("1Gi"),
								},
							},
							Command: []string{"redis-server",
								"--port", "0",
								"--tls-port", "6379",
								"--tls-cert-file", path.Join(OLSAppCertsMountRoot, "tls.crt"),
								"--tls-key-file", path.Join(OLSAppCertsMountRoot, "tls.key"),
								"--tls-ca-cert-file", path.Join(OLSAppCertsMountRoot, RedisCAVolume, "service-ca.crt"),
								"--tls-auth-clients", "optional",
								"--protected-mode", "no",
								"--requirepass", redisPassword},
						},
					},
					Volumes: volumes,
				},
			},
			RevisionHistoryLimit: &revisionHistoryLimit,
		},
	}

	if err := controllerutil.SetControllerReference(cr, &deployment, r.Scheme); err != nil {
		return nil, err
	}

	return &deployment, nil
}

// updateRedisDeployment updates the deployment based on CustomResource configuration.
func (r *OLSConfigReconciler) updateRedisDeployment(ctx context.Context, existingDeployment, desiredDeployment *appsv1.Deployment) error {
	changed := false

	// Validate deployment annotations.
	if existingDeployment.Annotations == nil ||
		existingDeployment.Annotations[RedisConfigHashKey] != r.stateCache[RedisConfigHashStateCacheKey] {
		updateDeploymentAnnotations(existingDeployment, map[string]string{
			RedisConfigHashKey: r.stateCache[RedisConfigHashStateCacheKey],
		})
		// update the deployment template annotation triggers the rolling update
		updateDeploymentTemplateAnnotations(existingDeployment, map[string]string{
			RedisConfigHashKey: r.stateCache[RedisConfigHashStateCacheKey],
		})

		changed = true
	}

	if commandChanged, err := setCommand(existingDeployment, desiredDeployment.Spec.Template.Spec.Containers[0].Command, RedisDeploymentName); err != nil {
		return err
	} else if commandChanged {
		changed = true
	}

	if changed {
		r.logger.Info("updating OLS redis deployment", "name", existingDeployment.Name)
		if err := r.Update(ctx, existingDeployment); err != nil {
			return err
		}
	} else {
		r.logger.Info("OLS redis deployment reconciliation skipped", "deployment", existingDeployment.Name, "olsconfig hash", existingDeployment.Annotations[RedisConfigHashKey])
	}

	return nil
}

func (r *OLSConfigReconciler) generateRedisService(cr *olsv1alpha1.OLSConfig) (*corev1.Service, error) {
	service := corev1.Service{
		ObjectMeta: metav1.ObjectMeta{
<<<<<<< HEAD
			Name:      RedisServiceName,
			Namespace: cr.Namespace,
			Labels:    generateRedisSelectorLabels(),
			Annotations: map[string]string{
				"service.beta.openshift.io/serving-cert-secret-name": RedisCertsSecretName,
			},
=======
			Name:      OLSAppRedisServiceName,
			Namespace: r.Options.Namespace,
			Labels:    DeploymentSelectorLabels,
>>>>>>> 6743b518
		},
		Spec: corev1.ServiceSpec{
			Ports: []corev1.ServicePort{
				{
					Port:       RedisServicePort,
					Protocol:   corev1.ProtocolTCP,
					Name:       "server",
					TargetPort: intstr.Parse("server"),
				},
			},
			Selector: generateRedisSelectorLabels(),
			Type:     corev1.ServiceTypeClusterIP,
		},
	}

	if err := controllerutil.SetControllerReference(cr, &service, r.Scheme); err != nil {
		return nil, err
	}

	return &service, nil
}

func (r *OLSConfigReconciler) generateRedisSecret(cr *olsv1alpha1.OLSConfig) (*corev1.Secret, error) {
	randomPassword := make([]byte, 12)
	_, err := rand.Read(randomPassword)
	if err != nil {
		return nil, fmt.Errorf("Error generating random password: %w", err)
	}
	// Encode the password to base64
	encodedPassword := base64.StdEncoding.EncodeToString(randomPassword)
	passwordHash, err := hashBytes([]byte(encodedPassword))
	if err != nil {
		return nil, fmt.Errorf("failed to generate OLS redis password hash %w", err)
	}
	secret := corev1.Secret{
		ObjectMeta: metav1.ObjectMeta{
			Name:      cr.Spec.OLSConfig.ConversationCache.Redis.CredentialsSecret,
			Namespace: cr.Namespace,
			Labels:    generateRedisSelectorLabels(),
			Annotations: map[string]string{
				RedisSecretHashKey: passwordHash,
			},
		},
		Data: map[string][]byte{
			RedisSecretKeyName: []byte(encodedPassword),
		},
	}

	if err := controllerutil.SetControllerReference(cr, &secret, r.Scheme); err != nil {
		return nil, err
	}

	return &secret, nil
}<|MERGE_RESOLUTION|>--- conflicted
+++ resolved
@@ -50,7 +50,7 @@
 func (r *OLSConfigReconciler) generateRedisDeployment(cr *olsv1alpha1.OLSConfig) (*appsv1.Deployment, error) {
 	cacheReplicas := int32(1)
 	revisionHistoryLimit := int32(0)
-	redisPassword, err := getSecretContent(r.Client, cr.Spec.OLSConfig.ConversationCache.Redis.CredentialsSecret, cr.Namespace, OLSComponentPasswordFileName)
+	redisPassword, err := getSecretContent(r.Client, cr.Spec.OLSConfig.ConversationCache.Redis.CredentialsSecret, r.Options.Namespace, OLSComponentPasswordFileName)
 	if err != nil {
 		return nil, fmt.Errorf("Password is a must to start redis deployment : %w", err)
 	}
@@ -71,15 +71,9 @@
 	volumeMounts := []corev1.VolumeMount{redisTLSVolumeMount, getRedisCAVolumeMount(path.Join(OLSAppCertsMountRoot, RedisCAVolume))}
 	deployment := appsv1.Deployment{
 		ObjectMeta: metav1.ObjectMeta{
-<<<<<<< HEAD
 			Name:      RedisDeploymentName,
-			Namespace: cr.Namespace,
+			Namespace: r.Options.Namespace,
 			Labels:    generateRedisSelectorLabels(),
-=======
-			Name:      OLSAppRedisDeploymentName,
-			Namespace: r.Options.Namespace,
-			Labels:    DeploymentSelectorLabels,
->>>>>>> 6743b518
 		},
 		Spec: appsv1.DeploymentSpec{
 			Replicas: &cacheReplicas,
@@ -177,18 +171,12 @@
 func (r *OLSConfigReconciler) generateRedisService(cr *olsv1alpha1.OLSConfig) (*corev1.Service, error) {
 	service := corev1.Service{
 		ObjectMeta: metav1.ObjectMeta{
-<<<<<<< HEAD
 			Name:      RedisServiceName,
-			Namespace: cr.Namespace,
+			Namespace: r.Options.Namespace,
 			Labels:    generateRedisSelectorLabels(),
 			Annotations: map[string]string{
 				"service.beta.openshift.io/serving-cert-secret-name": RedisCertsSecretName,
 			},
-=======
-			Name:      OLSAppRedisServiceName,
-			Namespace: r.Options.Namespace,
-			Labels:    DeploymentSelectorLabels,
->>>>>>> 6743b518
 		},
 		Spec: corev1.ServiceSpec{
 			Ports: []corev1.ServicePort{
@@ -226,7 +214,7 @@
 	secret := corev1.Secret{
 		ObjectMeta: metav1.ObjectMeta{
 			Name:      cr.Spec.OLSConfig.ConversationCache.Redis.CredentialsSecret,
-			Namespace: cr.Namespace,
+			Namespace: r.Options.Namespace,
 			Labels:    generateRedisSelectorLabels(),
 			Annotations: map[string]string{
 				RedisSecretHashKey: passwordHash,
