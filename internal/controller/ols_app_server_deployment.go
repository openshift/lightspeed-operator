--- conflicted
+++ resolved
@@ -112,13 +112,8 @@
 	deployment := appsv1.Deployment{
 		ObjectMeta: metav1.ObjectMeta{
 			Name:      OLSAppServerDeploymentName,
-<<<<<<< HEAD
-			Namespace: cr.Namespace,
+			Namespace: r.Options.Namespace,
 			Labels:    generateAppServerSelectorLabels(),
-=======
-			Namespace: r.Options.Namespace,
-			Labels:    DeploymentSelectorLabels,
->>>>>>> 6743b518
 		},
 		Spec: appsv1.DeploymentSpec{
 			Replicas: replicas,
