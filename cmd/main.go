--- conflicted
+++ resolved
@@ -151,17 +151,10 @@
 		Client: mgr.GetClient(),
 		Scheme: mgr.GetScheme(),
 		Options: controller.OLSConfigReconcilerOptions{
-<<<<<<< HEAD
 			LightspeedServiceImage:         imagesMap["lightspeed-service"],
+			ConsoleUIImage:                 imagesMap["console-plugin"],
 			LightspeedServicePostgresImage: imagesMap["lightspeed-service-postgres"],
 			Namespace:                      controller.OLSNamespaceDefault,
-=======
-			LightspeedServiceImage: imagesMap["lightspeed-service"],
-			ConsoleUIImage:         imagesMap["console-plugin"],
-			// TODO: Update DB
-			//LightspeedServiceRedisImage: imagesMap["lightspeed-service-redis"],
-			Namespace: controller.OLSNamespaceDefault,
->>>>>>> 53aa5d54
 		},
 	}).SetupWithManager(mgr); err != nil {
 		setupLog.Error(err, "unable to create controller", "controller", "OLSConfig")
