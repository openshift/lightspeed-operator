--- conflicted
+++ resolved
@@ -162,15 +162,8 @@
 INFO:     Uvicorn running on http://0.0.0.0:8080 (Press CTRL+C to quit)
 ```
 
-<<<<<<< HEAD
 #### Postgres Secret Management
 By default postgres server spins up with a randomly generated password located in the secret `lightspeed-postgres-secret`. One can go edit password their password to a desired value to get it reflected across the system. In addition to that postgres secret name can also be explicitly specified in cluster CR as shown in the below example.
-=======
-#### Redis Secret Management
-
-By default redis server spins up with a randomly generated password located in the secret `lightspeed-redis-secret`. One can go edit password their password to a desired value to get it reflected across the system. In addition to that redis secret name can also be explicitly specified in cluster CR as shown in the below example.
-
->>>>>>> 53aa5d54
 ```
 conversationCache:
   postgres:
