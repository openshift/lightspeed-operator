# OpenShift Lightspeed operator

A Kubernetes operator for managing [Red Hat OpenShift Lightspeed](https://github.com/openshift/lightspeed-service).

## Getting Started

You'll need an OpenShift cluster to run against.

> [!IMPORTANT]
> The Operator only supports OpenAI and BAM as large language model (LLM) providers.

### Running on the cluster

**Note:** Your controller will automatically use the current context from your `kubeconfig` file (i.e. whatever cluster `oc cluster-info` shows).

1. Deploy the controller to the cluster:

```shell
make deploy
```

2. Create a secret containing the API Key for BAM or OpenAI. The key for API key is `apitoken`.

> [!TIP]
> OpenAPI example

```yaml
apiVersion: v1
data:
  apitoken: <base64 encoded API Key>
kind: Secret
metadata:
  name: openai-api-keys
  namespace: openshift-lightspeed
type: Opaque
```

> [!TIP]
> BAM example

```yaml
apiVersion: v1
data:
  apitoken: <base64 encoded API Key>
kind: Secret
metadata:
  name: bam-api-keys
  namespace: openshift-lightspeed
type: Opaque
```

3. Create an `OLSConfig` custom resource

```yaml
apiVersion: ols.openshift.io/v1alpha1
kind: OLSConfig
metadata:
  name: cluster
  namespace: openshift-lightspeed
spec:
  llm:
    providers:
    - credentialsSecretRef:
        name: openai-api-keys
      models:
      - name: gpt-3.5-turbo
      name: openai
      url: https://api.openai.com/v1
    - credentialsSecretRef:
        name: bam-api-keys
      models:
      - name: ibm/granite-13b-chat-v2
      name: bam
      url: https://bam-api.res.ibm.com
  ols:
    conversationCache:
      redis:
<<<<<<< HEAD
        maxMemory: "2000mb"
        maxMemoryPolicy: "allkeys-lru"
=======
        maxMemory: 2000mb
        maxMemoryPolicy: allkeys-lru
>>>>>>> cba45c13
      type: redis
    defaultModel: ibm/granite-13b-chat-v2
    defaultProvider: bam
    enableDeveloperUI: false
    logLevel: INFO
    deployment:
      replicas: 1
```

<<<<<<< HEAD
3. The operator should create below set of resources for running the [lightspeed-service](https://github.com/openshift/lightspeed-service) application server.

```shell
➜ kubectl get secrets -n openshift-lightspeed
NAME                                                     TYPE                                  DATA   AGE
builder-dockercfg-cqcsz                                  kubernetes.io/dockercfg               1      10m
builder-token-2vkj5                                      kubernetes.io/service-account-token   4      10m
default-dockercfg-tptk6                                  kubernetes.io/dockercfg               1      10m
default-token-l5q4k                                      kubernetes.io/service-account-token   4      10m
deployer-dockercfg-9p7w8                                 kubernetes.io/dockercfg               1      10m
deployer-token-kcmmd                                     kubernetes.io/service-account-token   4      10m
lightspeed-app-server-dockercfg-rd7qk                    kubernetes.io/dockercfg               1      9m33s
lightspeed-app-server-token-4g6cj                        kubernetes.io/service-account-token   4      9m33s
lightspeed-operator-controller-manager-dockercfg-wdgjz   kubernetes.io/dockercfg               1      10m
lightspeed-operator-controller-manager-token-whfr6       kubernetes.io/service-account-token   4      10m
lightspeed-redis-certs                                   kubernetes.io/tls                     2      22s
lightspeed-redis-secret                                  Opaque                                1      2s

➜ kubectl get configmaps -n openshift-lightspeed
=======
4. The Operator will reconcile the CustomResource (CR) and create all the necessary resources for launching the `Red Hat OpenShift Lightspeed` application server.

### Uninstall CRDs

To delete the CRDs from the cluster:

```shell
make uninstall
```

### Undeploy controller

UnDeploy the controller from the cluster:

```shell
make undeploy
```

### Run locally (outside the cluster)

1. Create a namespace `openshift-lightspeed`

```shell
oc create namespace openshift-lightspeed
```

2. Install the CRDs into the cluster:

```shell
make install
```

3. Run your controller (this will run in the foreground, so switch to a new terminal if you want to leave it running):

```shell
make run
```

4. Create a secret containing the API Key for BAM or OpenAI. The key for API key is `apitoken`.

5. Create an `OLSConfig` custom resource

6. The Operator will reconcile the CustomResource (CR) and create all the necessary resources for launching the `Red Hat OpenShift Lightspeed` application server.

```shell
➜ oc get configmaps -n openshift-lightspeed
>>>>>>> cba45c13
NAME                       DATA   AGE
kube-root-ca.crt           1      4m11s
olsconfig                  1      3m5s
openshift-service-ca.crt   1      4m11s

<<<<<<< HEAD
➜ kubectl get services -n openshift-lightspeed
NAME                                                     TYPE        CLUSTER-IP       EXTERNAL-IP   PORT(S)    AGE
lightspeed-app-server                                    ClusterIP   172.30.176.179   <none>        8080/TCP   4m47s
lightspeed-redis-server                                  ClusterIP   172.30.85.42     <none>        6379/TCP   4m47s
lightspeed-operator-controller-manager-metrics-service   ClusterIP   172.30.35.253    <none>        8443/TCP   4m47s
=======
➜ oc get services -n openshift-lightspeed
NAME                                                     TYPE        CLUSTER-IP      EXTERNAL-IP   PORT(S)    AGE
lightspeed-app-server                                    ClusterIP   172.30.8.150    <none>        8080/TCP   22m
lightspeed-operator-controller-manager-metrics-service   ClusterIP   172.30.35.253   <none>        8443/TCP   2d15h
>>>>>>> cba45c13

➜ oc get deployments -n openshift-lightspeed
NAME                                     READY   UP-TO-DATE   AVAILABLE   AGE
lightspeed-app-server                    1/1     1            1           7m5s
lightspeed-redis-server                  1/1     1            1           7m5s
lightspeed-operator-controller-manager   1/1     1            1           2d15h

<<<<<<< HEAD
➜ kubectl get pods -n openshift-lightspeed
NAME                                                      READY   STATUS              RESTARTS      AGE
lightspeed-app-server-f7fd6cf6-k7s7p                      1/1     Running             0             6m47s
lightspeed-operator-controller-manager-7c849865ff-9vwj9   2/2     Running             0             7m19s
lightspeed-redis-server-7b75497676-np7zk                  1/1     Running             0             6m47s

➜ kubectl logs lightspeed-app-server-f7fd6cf6-k7s7p -n openshift-lightspeed
=======
➜ oc get pods -n openshift-lightspeed
NAME                                                      READY   STATUS    RESTARTS   AGE
lightspeed-app-server-77bd6d666c-4ct7v                    1/1     Running   0          23m
lightspeed-operator-controller-manager-6759d8c66d-bfnzs   2/2     Running   0          2d15h

➜ oc logs ols-app-server-5c9765967d-vvwnh -n openshift-lightspeed
>>>>>>> cba45c13
2024-02-02 12:00:06,982 [ols.app.main:main.py:29] INFO: Embedded Gradio UI is disabled. To enable set enable_dev_ui: true in the dev section of the configuration file
INFO:     Started server process [1]
INFO:     Waiting for application startup.
INFO:     Application startup complete.
INFO:     Uvicorn running on http://0.0.0.0:8080 (Press CTRL+C to quit)
```

#### Redis Secret Management
By default redis server spins up with a randomly generated password located in the secret `lightspeed-redis-secret`. One can go edit password their password to a desired value to get it reflected across the system. In addition to that redis secret name can also be explicitly specified in `olsconfig.yaml` as shown in the below example.
```
conversationCache:
  redis:
    maxMemory: "2000mb"
    maxMemoryPolicy: "allkeys-lru"
    credentialsSecretRef:
      name: xyz
  type: redis
```

### Modifying the API definitions

If you have updated the API definitions, you must update the CRD manifests with the following command

```shell
make manifests
```

**NOTE:** Run `make --help` for more information on all potential `make` targets

## Prerequisites

You'll need the following tools to develop the Operator:

- [OperatorSDK](https://v1-33-x.sdk.operatorframework.io/docs/installation), version 1.33
- [git](https://git-scm.com/downloads)
- [go](https://golang.org/dl/), version 1.21
- [docker](https://docs.docker.com/install/), version 17.03+.
- [oc](https://kubernetes.io/docs/tasks/tools/install-oc/) or [oc](https://docs.openshift.com/container-platform/latest/cli_reference/openshift_cli/getting-started-cli.html#installing-openshift-cli) and access to an OpenShift cluster of a compatible version.
- [golangci-lint](https://golangci-lint.run/usage/install/#local-installation), version v1.54.2<|MERGE_RESOLUTION|>--- conflicted
+++ resolved
@@ -75,13 +75,8 @@
   ols:
     conversationCache:
       redis:
-<<<<<<< HEAD
-        maxMemory: "2000mb"
-        maxMemoryPolicy: "allkeys-lru"
-=======
         maxMemory: 2000mb
         maxMemoryPolicy: allkeys-lru
->>>>>>> cba45c13
       type: redis
     defaultModel: ibm/granite-13b-chat-v2
     defaultProvider: bam
@@ -91,27 +86,6 @@
       replicas: 1
 ```
 
-<<<<<<< HEAD
-3. The operator should create below set of resources for running the [lightspeed-service](https://github.com/openshift/lightspeed-service) application server.
-
-```shell
-➜ kubectl get secrets -n openshift-lightspeed
-NAME                                                     TYPE                                  DATA   AGE
-builder-dockercfg-cqcsz                                  kubernetes.io/dockercfg               1      10m
-builder-token-2vkj5                                      kubernetes.io/service-account-token   4      10m
-default-dockercfg-tptk6                                  kubernetes.io/dockercfg               1      10m
-default-token-l5q4k                                      kubernetes.io/service-account-token   4      10m
-deployer-dockercfg-9p7w8                                 kubernetes.io/dockercfg               1      10m
-deployer-token-kcmmd                                     kubernetes.io/service-account-token   4      10m
-lightspeed-app-server-dockercfg-rd7qk                    kubernetes.io/dockercfg               1      9m33s
-lightspeed-app-server-token-4g6cj                        kubernetes.io/service-account-token   4      9m33s
-lightspeed-operator-controller-manager-dockercfg-wdgjz   kubernetes.io/dockercfg               1      10m
-lightspeed-operator-controller-manager-token-whfr6       kubernetes.io/service-account-token   4      10m
-lightspeed-redis-certs                                   kubernetes.io/tls                     2      22s
-lightspeed-redis-secret                                  Opaque                                1      2s
-
-➜ kubectl get configmaps -n openshift-lightspeed
-=======
 4. The Operator will reconcile the CustomResource (CR) and create all the necessary resources for launching the `Red Hat OpenShift Lightspeed` application server.
 
 ### Uninstall CRDs
@@ -158,24 +132,16 @@
 
 ```shell
 ➜ oc get configmaps -n openshift-lightspeed
->>>>>>> cba45c13
 NAME                       DATA   AGE
 kube-root-ca.crt           1      4m11s
 olsconfig                  1      3m5s
 openshift-service-ca.crt   1      4m11s
 
-<<<<<<< HEAD
-➜ kubectl get services -n openshift-lightspeed
+➜ oc get services -n openshift-lightspeed
 NAME                                                     TYPE        CLUSTER-IP       EXTERNAL-IP   PORT(S)    AGE
 lightspeed-app-server                                    ClusterIP   172.30.176.179   <none>        8080/TCP   4m47s
 lightspeed-redis-server                                  ClusterIP   172.30.85.42     <none>        6379/TCP   4m47s
 lightspeed-operator-controller-manager-metrics-service   ClusterIP   172.30.35.253    <none>        8443/TCP   4m47s
-=======
-➜ oc get services -n openshift-lightspeed
-NAME                                                     TYPE        CLUSTER-IP      EXTERNAL-IP   PORT(S)    AGE
-lightspeed-app-server                                    ClusterIP   172.30.8.150    <none>        8080/TCP   22m
-lightspeed-operator-controller-manager-metrics-service   ClusterIP   172.30.35.253   <none>        8443/TCP   2d15h
->>>>>>> cba45c13
 
 ➜ oc get deployments -n openshift-lightspeed
 NAME                                     READY   UP-TO-DATE   AVAILABLE   AGE
@@ -183,22 +149,13 @@
 lightspeed-redis-server                  1/1     1            1           7m5s
 lightspeed-operator-controller-manager   1/1     1            1           2d15h
 
-<<<<<<< HEAD
-➜ kubectl get pods -n openshift-lightspeed
+➜ oc get pods -n openshift-lightspeed
 NAME                                                      READY   STATUS              RESTARTS      AGE
 lightspeed-app-server-f7fd6cf6-k7s7p                      1/1     Running             0             6m47s
 lightspeed-operator-controller-manager-7c849865ff-9vwj9   2/2     Running             0             7m19s
 lightspeed-redis-server-7b75497676-np7zk                  1/1     Running             0             6m47s
 
-➜ kubectl logs lightspeed-app-server-f7fd6cf6-k7s7p -n openshift-lightspeed
-=======
-➜ oc get pods -n openshift-lightspeed
-NAME                                                      READY   STATUS    RESTARTS   AGE
-lightspeed-app-server-77bd6d666c-4ct7v                    1/1     Running   0          23m
-lightspeed-operator-controller-manager-6759d8c66d-bfnzs   2/2     Running   0          2d15h
-
-➜ oc logs ols-app-server-5c9765967d-vvwnh -n openshift-lightspeed
->>>>>>> cba45c13
+➜ oc logs lightspeed-app-server-f7fd6cf6-k7s7p -n openshift-lightspeed
 2024-02-02 12:00:06,982 [ols.app.main:main.py:29] INFO: Embedded Gradio UI is disabled. To enable set enable_dev_ui: true in the dev section of the configuration file
 INFO:     Started server process [1]
 INFO:     Waiting for application startup.
