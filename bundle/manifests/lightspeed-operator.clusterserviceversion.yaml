apiVersion: operators.coreos.com/v1alpha1
kind: ClusterServiceVersion
metadata:
  annotations:
    alm-examples: |-
      [
        {
          "apiVersion": "ols.openshift.io/v1alpha1",
          "kind": "OLSConfig",
          "metadata": {
            "labels": {
              "app.kubernetes.io/created-by": "lightspeed-operator",
              "app.kubernetes.io/instance": "olsconfig-sample",
              "app.kubernetes.io/managed-by": "kustomize",
              "app.kubernetes.io/name": "olsconfig",
              "app.kubernetes.io/part-of": "lightspeed-operator"
            },
            "name": "cluster"
          },
          "spec": {
            "llm": {
              "providers": [
                {
                  "credentialsSecretRef": {
                    "name": "credentials"
                  },
                  "models": [
                    {
                      "name": "gpt-3.5-turbo-1106"
                    }
                  ],
                  "name": "OpenAI"
                }
              ]
            }
          }
        }
      ]
    capabilities: Basic Install
    console.openshift.io/operator-monitoring-default: "true"
    createdAt: "2024-08-30T09:59:16Z"
    features.operators.openshift.io/cnf: "false"
    features.operators.openshift.io/cni: "false"
    features.operators.openshift.io/csi: "false"
    features.operators.openshift.io/disconnected: "false"
    features.operators.openshift.io/fips-compliant: "false"
    features.operators.openshift.io/proxy-aware: "true"
    features.operators.openshift.io/tls-profiles: "false"
    features.operators.openshift.io/token-auth-aws: "false"
    features.operators.openshift.io/token-auth-azure: "false"
    features.operators.openshift.io/token-auth-gcp: "false"
    operatorframework.io/cluster-monitoring: "true"
    operatorframework.io/suggested-namespace: openshift-lightspeed
    operators.openshift.io/valid-subscription: '["OpenShift Kubernetes Engine", "OpenShift Container Platform", "OpenShift Platform Plus"]'
    operators.operatorframework.io/builder: operator-sdk-v1.33.0
    operators.operatorframework.io/project_layout: go.kubebuilder.io/v4
    repository: https://github.com/openshift/lightspeed-operator
  name: lightspeed-operator.v0.1.6
  namespace: openshift-lightspeed
spec:
  apiservicedefinitions: {}
  customresourcedefinitions:
    owned:
      - description: Red Hat OpenShift Lightspeed instance. OLSConfig is the Schema for the olsconfigs API
        displayName: OLSConfig
        kind: OLSConfig
        name: olsconfigs.ols.openshift.io
        specDescriptors:
          - description: Provider name
            displayName: Name
            path: llm.providers[0].name
          - description: OLS deployment settings
            displayName: Deployment
            path: ols.deployment
          - description: Provider API URL
            displayName: URL
            path: llm.providers[0].url
          - description: Conversation cache settings
            displayName: Conversation Cache
            path: ols.conversationCache
          - description: The name of the secret object that stores API provider credentials
            displayName: Credential Secret
            path: llm.providers[0].credentialsSecretRef
          - displayName: LLM Settings
            path: llm
          - displayName: Providers
            path: llm.providers
          - description: Azure OpenAI deployment name
            displayName: Azure OpenAI deployment name
            path: llm.providers[0].deploymentName
          - description: List of models from the provider
            displayName: Models
            path: llm.providers[0].models
          - description: Defines the model's context window size. Default is specific to provider/model.
            displayName: Context Window Size
            path: llm.providers[0].models[0].contextWindowSize
          - description: Model name
            displayName: Name
            path: llm.providers[0].models[0].name
          - description: Model API parameters
            displayName: Parameters
            path: llm.providers[0].models[0].parameters
          - description: Max tokens for response
            displayName: Max Tokens For Response
            path: llm.providers[0].models[0].parameters.maxTokensForResponse
          - description: Model API URL
            displayName: URL
            path: llm.providers[0].models[0].url
          - description: Watsonx Project ID
            displayName: Watsonx Project ID
            path: llm.providers[0].projectID
          - description: Provider type
            displayName: Provider Type
            path: llm.providers[0].type
          - displayName: OLS Settings
            path: ols
          - displayName: Redis
            path: ols.conversationCache.redis
          - description: Secret that holds redis credentials
            displayName: Credentials secret
            path: ols.conversationCache.redis.credentialsSecret
          - description: Redis maxmemory
            displayName: Max Memory
            path: ols.conversationCache.redis.maxMemory
          - description: 'Redis maxmemory policy. Default: "allkeys-lru"'
            displayName: Max Memory Policy
            path: ols.conversationCache.redis.maxMemoryPolicy
          - description: 'Conversation cache type. Default: "redis"'
            displayName: Cache Type
            path: ols.conversationCache.type
          - description: Default model for usage
            displayName: Default Model
            path: ols.defaultModel
            x-descriptors:
              - urn:alm:descriptor:com.tectonic.ui:advanced
          - description: Default provider for usage
            displayName: Default Provider
            path: ols.defaultProvider
            x-descriptors:
              - urn:alm:descriptor:com.tectonic.ui:advanced
          - description: API container settings.
            displayName: API Container
            path: ols.deployment.api
          - displayName: Node Selector
            path: ols.deployment.api.nodeSelector
            x-descriptors:
              - urn:alm:descriptor:com.tectonic.ui:nodeSelector
          - displayName: Resource Requirements
            path: ols.deployment.api.resources
            x-descriptors:
              - urn:alm:descriptor:com.tectonic.ui:resourceRequirements
          - displayName: Tolerations
            path: ols.deployment.api.tolerations
            x-descriptors:
              - urn:alm:descriptor:com.tectonic.ui:tolerations
          - description: Console container settings.
            displayName: Console Container
            path: ols.deployment.console
          - displayName: Node Selector
            path: ols.deployment.console.nodeSelector
            x-descriptors:
              - urn:alm:descriptor:com.tectonic.ui:nodeSelector
          - displayName: Resource Requirements
            path: ols.deployment.console.resources
            x-descriptors:
              - urn:alm:descriptor:com.tectonic.ui:resourceRequirements
          - displayName: Tolerations
            path: ols.deployment.console.tolerations
            x-descriptors:
              - urn:alm:descriptor:com.tectonic.ui:tolerations
          - description: Data Collector container settings.
            displayName: Data Collector Container
            path: ols.deployment.dataCollector
          - displayName: Resource Requirements
            path: ols.deployment.dataCollector.resources
            x-descriptors:
              - urn:alm:descriptor:com.tectonic.ui:resourceRequirements
          - description: 'Defines the number of desired OLS pods. Default: "1"'
            displayName: Number of replicas
            path: ols.deployment.replicas
            x-descriptors:
              - urn:alm:descriptor:com.tectonic.ui:podCount
          - description: 'Log level. Valid options are DEBUG, INFO, WARNING, ERROR and CRITICAL. Default: "INFO".'
            displayName: Log level
            path: ols.logLevel
          - description: Query filters
            displayName: Query Filters
            path: ols.queryFilters
          - description: Filter name.
            displayName: Filter Name
            path: ols.queryFilters[0].name
          - description: Filter pattern.
            displayName: The pattern to replace
            path: ols.queryFilters[0].pattern
          - description: Replacement for the matched pattern.
            displayName: Replace With
            path: ols.queryFilters[0].replaceWith
          - description: User data collection switches
            displayName: User Data Collection
            path: ols.userDataCollection
          - displayName: Do Not Collect User Feedback
            path: ols.userDataCollection.feedbackDisabled
          - displayName: Do Not Collect Transcripts
            path: ols.userDataCollection.transcriptsDisabled
          - displayName: OLS Data Collector Settings
            path: olsDataCollector
          - description: 'Log level. Valid options are DEBUG, INFO, WARNING, ERROR and CRITICAL. Default: "INFO".'
            displayName: Log level
            path: olsDataCollector.logLevel
        statusDescriptors:
          - displayName: Conditions
            path: conditions
        version: v1alpha1
  description: OpenShift Lightspeed is an AI-powered assistant that runs on OpenShift and answers questions about OpenShift using backend LLM services.
  displayName: OpenShift Lightspeed Operator
  icon:
    - base64data: iVBORw0KGgoAAAANSUhEUgAAAXwAAAF8CAYAAADM5wDKAAAACXBIWXMAAG66AABuugHW3rEXAAAgAElEQVR4nO3dT2gjeX738a9KVaU/lltSe3tmOhmQhg0sgYT2QAgLaZ5WX5bc1k0O8+RkGXJIDmGcQ0gCgfVCYLPk4iGH5LBg+ZRnD8HaW8hl1Q8bWELgUZNAWNhlLdikd7rbltyW9adUKj0HW467226rflUllareL2h6plu/qh/j4eOfv79/iclkIgCA6NMW3QEAwHwQ+AAQEwQ+AMQEgQ8AMUHgA0BMEPgAEBMEPgDEBIEPADFB4ANATOiL7kBUtdvth5PJ5Lccx3k0mUyK4/H4a5PJJC0iYllWYdH9AxbNNM2OiEgikRgkk8mfJBKJtqZpTxOJxL8Vi8UfLbp/UZTgaAXvjo+Ptx3HeeQ4zm/atv0ro9Eos+g+AcvOMIy+ruv/rWnav2ua9vTu3bu7i+7TsiPwXep0OiXHcf7Qtu3ftW37a4Q7MD8X3wR+ouv6P2ma9veFQqG16D4tEwJ/Bu12+zPbtv9oNBr9NgEPhIdhGH3DMP5V1/W/KxaL3190f8KOwL9Bu93+bDQa/bllWb8xHo+Z6wBCLplM2qZp/odhGH9N+F+PwL+i3W4/tG37r4bD4e8Q8sDySiaTdiqV+hdd1/+SCeD/QeCLyNHR0fcsy/o9Vs8A0WOaZsc0zX9cW1v7g0X3ZdFiG/idTqc0Go32Gc0D8TAd9RuGsRnXyd7YBX673X44Go3+djgcPnAcJ7Ho/gCYL03TJqlU6plhGH8ct3JPbAL/Iuhr/X7/q4vuC4BwyGQyPzMMoxqX4I984E9LN71e79Gi+wIgnLLZ7NM4lHoiHfivXr066Pf736R0A+A2mqZNMpnMD77yla88WXRfghLJwD8+Pt7u9Xp/E9bJWE3TxDTNa/8ulUrNuTdAcIbD4bV/blmWOI4z597MJplM2tls9k+jeJRDpAK/0+mUBoPBj4fD4UeL7otpmqLruhiGIaZpXoa8pnFAKTDlOM5l+FuWJaPRSGzbFsuyFt01SaVSv0yn01+PUpknMoG/yPKNruuSTqcvwz2dTs+7C0DkDAaDy28Cg8FAbNueex+iVuZZ+sDvdDqlfr/fnPemqWw2K6lUSrLZrOh6KCtHQKTYti29Xk+Gw6H0er25vts0zU4mk1lf9tH+Ugf+8fHxd87Ozv5sHqN6TdMkm81KJpORbDYb9OsA3KLX60m/35derzeX+QBN0yYrKyvfvXv37l8E/rKALGXgdzqdkmVZ9X6/vx70u6Yhn8vlgn4VAEXdbvcy/IOWyWSapmluLONof+kCv91uP+z3+/8c5DHFmqbJ6uqq5HI5yjXAErFtW7rdrpyengY66jcMo5/JZL6xbBu2lirwgy7h6Lou+Xye0TwQAd1uV05OTgKb7F3GEs/SBP6rV68Ozs7ONoJ4djqdltXVVWrzQAT1ej05PT2VwWAQyPNXVlbqy7KKZykC/8WLFz8N4gwcXddlbW2NZZRADAwGAzk6OgpkxJ/JZH72wQcf/JrvD/ZZqAM/qCWXmqZJsVikdAPEULfblXa77XuNfxmWboY28DudTqnX6/2n35Oz+Xxe7ty5w45XIMYcx5HXr1/LycmJr881DKOfzWZ/PayhH8rAD2IlTjqdlmKxeOMZNgDix7Isabfbvtb3wxz6oQv8drv9Wbfb/Qe/VuJomnY5qgeA60xH+36VeTRNm+Ryud8P22XqoQp8v8PeNE25d+8ea+kB3Mq2bXn58qVvB7eFMfRDE/idTqd0enr6c7/CPp/PS6HAneQA3Ol0Or7V9jVNm6yurn4SlvJOKALfzwlaTdPk3r17LLUEoGwwGMjLly99KfGEqaa/8MD3M+xN05QPP/yQFTgAPHMcR7788ktfSjxhCf2FJ2O/32/6Efa5XE7u379P2APwhaZpcv/+fV/264xGo0y/32/60C1PFpqOL168+Kkfm6ry+bysra350SUAeMPa2prk83nPz7Esq/DixYuf+tAlZQsL/Isbqjwfl7C2tsbkLIBAFQoFXwaV/X7/q69evTrwoUtKFhL4F6deejoITdM0WVtb43gEAHORy+VkbW3Nc9n47Oxs4/j4+Ds+dcuVuU/attvth91u9/96WX6paZp8+OGH7JoFMHeWZcmXX37paQXPxRr9/zXv8/TnGvh+rMgh7AEsmh+hv4iVO3Mt6ViWVSfsASw7P5aAj0ajjGVZdR+7dau5Bf7x8fF3vN5By+FnAMLCNE0pFouentHv99fnWc+fS0nHj2MTmKAFEEbdbleOjo6U28/z+IW5jPD7/X7TS9hzzyyAsMrlcp7W6TuOk5jXpqzAA//Vq1cHXjZX5XI51tkDCLVCoeBpUGpZVmEe6/MDLel4LeWYpin379/3u1sAEIjnz58rn70zj9JOoCP8wWDwY9Wwn67IAYBl4WXljuM4icFg8GOfu/SGwAL/+Ph4ezgcfqTa/t69exyEBmCpTI9nVzUcDj86Pj7e9rFLbwispPOLX/xiNB6Pla6a4vISAMvMyyUqyWTS/vjjjw2fuyQiAY3wX716daAa9qZpEvYAllqhUFDeMzQej/WgJnB9H+F7maidnj/NHbQAlp1t2/L8+XOl4xeCmsD1fYQ/Go32VSdq8/k8YQ8gEnRdV16f7zhOYjQa7fvcJX8Dv91uP+z1eo9U2qbTablz546f3QGAhbpz547y/dq9Xu9Ru91+6Gd/fA380WhUU23r9UwKAAgjL9nmJVOv41vgt9vth6o3WOXzeQ5FAxBJpmkql3b6/f5X/Rzl+xb4o9Hob5U6oGmUcgBE2p07d5T3Falm63V8CfxOp1MaDocPVNoWi0U2WAGINE3TlEs7w+HwQafTKfnSDz8eoroyR9d1TsEEEAu5XE5pFaKfK3Z8CfzhcPg7Ku38uAUeAJaFauapZuzbPAf+0dHR91R21abTaeXlSgCwjFRzbzwe60dHR9/z+n7PgW9Z1u+ptFtdXfX6agBYOqrZp5q1V3kK/Ha7/VDlchNd1yWbzXp5NQAspWw2q1TLtyyr4HWJpqfAt237r1TaebkODACWnWoGqmbulKfAV5lI0DSNlTkAYi2XyyktR/c6easc+O12+zOVyVpq9wCgloXj8Vhvt9ufqb5TOfBHo9Gfq7RjdA8A6lmomr0iHgLfsqzfcNtGdbICAKJGdfGKSvZevlOlkWo5J5PJqLwOmDu70bj850ShIMn19cV1BpGVyWSk1+u5ajMt6xSLxe+7fZ/SCN+27T9y/SIma7EERvW6nJTLcvr48eWv159+Kiflsozq9UV3DxGjOnmrksEiioE/Go1+220b1t0j7M6qVek+eSJO691b5ZxWS7pPnshZtTr/jiHSVLJRJYNFFAK/0+mURqOR69oM5RyE2aheF2v/9vOprP19RvrwlUo2jkajjMoJmq4D33GcP3TbRoQRPsKtt70dyGeB26hmo0oWuw5827Z/120bwh5hNm42ry3j3MRptd6Y1AW8UslIlSxWCfyvuW2TSqXcNgHmZtLpLLoLiDmVjFTJYteBr1K/Z4QPADdTnLh1ncWuAv/4+Nh18VLXdTZbAcB7qOak20x2Ffjj8XjDXXeES04AYAYqWek4ziM3n3cV+JPJ5GN33RExDMNtEwCIHZWsdBznN9183lXg27b9K+66I2KaptsmABA7KlnpNpNdBb7KJAElHQC4nUpWus3kmQNf5WotRvcAMDuVzHSTzTMH/mQy+S23HWF1DgDMTiUz3WTzzIHvdjZYhAlbAHBDceJ25mx2M8Ivuu0IJR0AmJ1KZrrJ5pkDfzweu9/Gq3DOMwDElUpmuslmNyN811PIjPABYHaKI/yZsznQITgjfACYXdCZOfPTLcsquHowYQ8ArrnNTjfZHFgqU84BAPeCzE6G4QAQEwQ+AMQEgQ8AMUHgA0BMzBT4KgensUoHAMJlplQuFos/cvtgztEBAPeCzE6G4QAQIkFWRwh8AIgJDqxHqNmNhjiHhyIiopXLolcqC+0PsMwIfISSVatJf2dHnFbrjT/XSiVJb29Lant7QT0DlhclHYTOWbUqZ1tb74S9iIjTaknvT/5EzqrV+XcMWHIEPkLFqtXE2t+//XP7+2LVasF3CIgQAh+h0t/ZCeSzAAh8hIjdaFxbxrmJ02qJ3WgE1yEgYgh8LLVxs7noLgBLg8DHUrMJfGBmBD6WGiUdYHYEPkJDZVOV02rJpNPxvzNABLHxKuYajYYcXuxkLZfLUlnwTtbkgwcyfvbMVZtxs8kOXGAGjPBjqlarSblclsePH8vW1pZsbW3J48ePpVwuS22B69tVgntEWQeYCYEfQ9VqVba2tqR1zRLIVqslW1tbUl3QTlZ9fd11G+r4wGwI/Jip1WqyP8NO1v39/YWEflIh8FmaCcyGwI+ZHRe7UxcR+sn1dUnk867aTE5OLk/UBHAzAj9Gms3mtWWc91lU6LvFKB+4HYEfIx3F5YvzDn0mboFgEPiYyTxDX2XilhE+cDsCP0YKhYKn9vMKfZURvv30qf8dASKGwI+R9fV1KZVKnp4xj9BPFAqiKfSTUT7wfgR+zLhZpXOTeYS+ysQt6/GB9yPwY6Zarcrm5qbn5wQd+kqBzwgfeC8CP4ZqtVroQ99QqONT0gHej8CPqbCHvsrErdtD14C4IfBjLOyhn3zwwHUb6vjAzQj8mAtz6KvU8dmABdyMwEdoQ1+ljg/gZgQ+RCScoa8ywgdwMwIfl8IW+iqBr3ncTQxEGYGPN4Qt9E2XfTE2Njy/E4gqAh/vCFPoZ1zsDE59/rlo5bKn9wFRRuDjWmEJfa1clpW9vVs/l3zwwNU3ByCOCHzcKCyhb1arsvrDH4r+6NE7f5fI5yX9rW/JaqMhCer3wHvpi+4Awq1Wq4mIzHQP7vtM20+f55ZeqchqoyHO4eEb1xkm19cJemBGBD5uFZbQFzkv8VCnB9RQ0sFMwlLeAaCOwMfMCH1guRH4cIXQB5YXgQ/XCH1gORH4UELoA8uHVToBOzw8lMOLZYSFQkHWI3QgWJhW7wC4HSP8gNTrdSmXy/LJJ5/I48eP5fHjx/Lpp59KuVyWer2+6O75hpE+sDwI/ABUq1V58uSJtFqtd/6u1WrJkydPIhVuhD6wHAh8n9Xr9ZlKHPv7+4z0r0HoA8Eh8H22vb0dyGeXAaEPhBuB76NGo3FtGecmrVZLGhG7g5XQB8KLwPdRs9l03SZqgS9C6ANhReD7qKxwqFeUlmleRegD4UPg+0glvKMa+CLRDn2OZMYyIvB9VC6XpVQqzfz5Uqmk9FPBMlmG0NcrFdFcfN20UknpgnVg0Qh8n7nZLRrkzlK70ZDh7q5YtZrYC54nWIbQz+7uBvJZIEw4WsFnlUpFPv/8c/niiy/e+7lvfetbUqlUfH//cHdX+js7Mjk5eefvkg8eiF6piL6+LsmLX/MS9mMYjI0NMTc3xbqlf+bmphgbG76+G5iXxGQymemDrVZrtg9eyOfzUohxnbNer8v29vY7yzRLpZLs7u7KRgChcVat3hpYVyXyeUmur19+E9ArlcBr09Vq1XPoi4hsbm4G8hPSqF6X3va2OG993bRSSbK7u4Q9AtfpdOTkmgHb+5RKpcQsnyPwA9ZoNKTZbEqn05FKpRLIqF5ExKrV5Gxry/NzpvXp5Pq6GJWK6AH016/Q39vbC6zEM242ZdLpXP57EP8dgOsQ+LjVSbn8zqjUL8kHDy6/AfhVCvIj9Eul0uVJpEBUBBn4TNpGwLjZDCzsRUTGz56Jtb8vZ1tb8vrTT6WdSMhZtSqOh7D1YyK31WopbXYD4orAj4DxAkLP2t+Xk08+EctDHd2P0O9cKbsAeD8CH56cbW15Wvbp15JNALcj8CNAW/Dmrf7Ojqf2XkKfeSJgdgR+BLjdKeo3++lTz2UlldAvlUqRPpoC8BsbryIiu7sr3SdPFvZ+5/DQ8+odt5uzdjz+ZIHgNBqNyxVU5XI5sOXIcIfAj4hZd4oGxcuKnatmDf3Nzc3QHaiG86/fzs7OtRsOd3Z2+JotGCWdCFmp1WRlb28h5R0/j2mo1Wqyt7d37UF0pVJJ9vb2Aj2HCGqq1apsbW3deJfz1tYWgb9gbLyKqHGzKXajIfbF70Gu00/k81IIaHnk2xfEUBoIp1qtJlsz7vQO6liMqAhy4xUlnYia7ohNXfz7pNORcbMpo0ZD7Ebj/OgAl/9T3SQV4N28BPxycDOfEtQBeLgdI/wYcw4PL78JjJtNsZ8+df2M5IMHcofdrrHWbDbl008/dd2Okf71GOEjEFq5LFq5/MYJkFdLQeNmU8bPnt3YPvX555JhpUzsqe52ZqQ/fwQ+3vB2KUjk/DKV0ZVaulYoiLGxsfANX1h+hP58Efi4lR7QMcmIBq+lW0J/fliWCcCT9fV1V3c5XyeMF9VHEYEPwDM/dj0T+sEj8AF4Vq1WQ39RPQh8AD7x66hrQj84BD4A3xD64UbgA/AVoR9eBD4A3xH64UTgAwgEoR8+BD6AwBD64ULgAwgUoR8eBD6AwBH64cBZOgGz37rAA+9KFAq+3pj1Ps1mU/l0R3hTrVal2WzKs/ecwDoLzt5RR+AHZFSvS297O9CbpqJEK5Uku7v7xlHNfqrX67K9vX3t9XtYPoS+Gko6ATirVqX75Alh74LTakn3yRM5C+DH9Wq1Kk+ePCHsI2Z/f1+2A7xtLYoIfJ+N6nWxLkYfcM/a35dRve7b8+r1+uVoENHzxRdfvHPvMW7GFYc+OymXGdl7pJVKkj889OVZ5XKZkX3ElUolOfTp/5cwCPKKQ0b4Pho3m4S9D5xWy5fJ7kajQdjHQKvVYiJ+RgS+jyb8TxcqhEB8NJvNRXdhKRD4ABATBD5CKeHD/E+ZS9ZjY31O+ziWHYHvI71SEc3j3Z44n7T1YyOWH3etIvxKpVIsF4ioIPB9lt3dXXQXlp6f/w13+XpEHpuvZkfg+8zY2BDThzND4src3PR1t+3GxoYvZ7ggnD7//HOpVCqL7sbSIPADsFKrSe7ggPKOC1qpJLmDA1kJYLRWq9Xk4OCA8k7EbG5u8hOcS2y8Cti42WS55gz0OY3S2JW5WNvb254PTxM5D/uolnKC3HjF4WkBm9cpkJgNP/4vTrVaJewXjJIOgMBVq1VfzjQi7L0h8AEEirAPDwIfQGAI+3Ah8AEEgrAPHwIfgO8I+3Ai8AH4irAPLwIfgG8I+3Aj8AH4grAPPwIfgGe1Wo2wXwIEPgDPdnZ2PD+DsA8egQ/Ak2az6fnuYMJ+PjhLB7eyGw0ZNRriHB6KiIhWLou5scE5QRAR73cHE/bzQ+DjDeNmU+xGQ+xmU8bNpoxvOOxq8O1vi/HNb8pKrebLdYSIJ8J+vgj8GHMOD2XcbMqo0TgP+qdPXbUf/eAHclqpyGqjQejHmOox6IT9/BH4MTHpdC7D3b4I+InLM7evM372TAa7u5LxYdIOy2l6d7CbOj5hvxhcgBJR01C3L0o0jsdJtfdJ5POSPzwMZJTfaDTk8GLuoFwuc559SNVqNdna2prps4T9+3EBCmZm1WrS39kJNODfNjk5kXGz6eutVbVaTXZ2dt4ZNZZKJdnZ2ZFqterbu+BdtVqVRqNx61p8wn6xWJYZIWfVqpxtbc017INQrVZla2vr2hJBq9WSra0tAj+EarWa7O3tXXt3cKlUkr29PcJ+wSjpRIRVq8nZjD9SB2H1hz/0ZYTvZnv+3t4ewR9Sb98dTCludkGWdAj8iDgplxc6ss///OeilcuenuH2LJZSqXRZ3weiIsjAp6QTAUFPyt5Gf/Ro7mEvcl7eaTabnt4LxAmBD8+8Lsn0csqi112eQJwQ+PBkZW/PU+3eryN1AdyOwIcSc3NT8j//uZgeJk39CHvmiYDZsQ4/AvRKRbRSKbA6fvLBA0mur4tRqUhyfd2XQ9P8CPtSqSTrHOAGzIzAD9jh4eEbO0XLHic3b5Ld3ZXukyeen6OVSpehblQqvm6mmvKrjOPHGew3sa8sK0wUCpwMikgg8ANSr9dle3v72p2iu7u7srGx4ev7jI0NMTc3xXIRpIl8XpLr66JXKqJf/B70IWh+XoMXxBr8Ub0uve3td35a0kolye7uiuHz1w2YJ9bhB2CWUAtqi/lNgSVyXpqZhrtfpRk3wn7n6Vm1eus3THNzU1bYLYoAsfFqidTrdXkyY2nl4ODA95H+1LjZlMmVJYtBlGbcCHvYj+r1mUtiuYMDRvoIDIG/RMrl8szHxMZlp2jYw17E3U5lrVSSfAy+blgMdtouiUaj4epM8Far9c6ZI1GzDGE/bjZdrXByWq03JnWBZUHg+0hlm3+UA38Zwl5E3ih9AVFG4PtIZZt/VMteyxL2QJwQ+D5SOQI2ihuHCHsgnAh8H1UqFcnn8zN/vlQqRe6ccMIeCC8C32dudn/u7u4G15EFIOyBcCPwfba9vS2bm5u3fm5zczOwNfiLQNgD4UfgB6BWq8nBwcGNd3seHBxEKtQIe2A5cJZOQDY2NmRjY0MajYY0m03pdDpSqVSo2d+AsAeCR+AHLIohP0XYA8uFkg6UEPbA8iHw4RphDywnAh+uEPbA8iLwMTPCHlhuBD5mQtgDy49VOrhVmMJ+3GyKc3gozuHh5fWMAGZD4OO9whL2dqMh/Z0dsZ8+fePPE/m8pLa3Jb29Hfh9vMCyo6SDG4Ul7K1aTU4fP34n7EVEJicnMvj2t+W0UuFce+AWBD6uFZawdw4P5Wxr69bPjZ89k76Lg+uAOCLw8Y6whL2IuArx4RdfiMNds8CNCHy8IUxhLyJiuezLqF73/E4gqgh8XApb2I8V7ggeM8IHbkTgQ0TCF/YiaoHPxC1wMwIfoQx7EZFRo+G6jVYu+/Z+IGoI/JgLa9iLqI3wDTZiATci8GMszGEvcr7U0i123gI3I/BjKuxhbyuUc5IPHvjeDyBKCPwYCnvYi6jV75Pr6/53BIgQAj9marVa6MNeRK1+rxP4wHsR+DGz48PxA/M44lgp8KnfA+9F4MdIs9mUVqvl6RnzCPtJpyOOQj8p6QDvR+DHSMfjpqR5XV6iMmGrP3rkf0eAiCHwMZN53lRlK5RzGN0DtyPwY6SgeEHIvK8lVBnhs+EKuB2BHyPr6+tSKpVctVnEHbQqE7aM8IHbEfgx42aVzqLCfnJy4qpNIp/nDB1gBgR+zFSrVdnc3Lz1c4sIexFG90CQCPwYqtVqsre3d215p1Qqyd7e3kLCXkRtwpb198Bs9EV3AItRrValWq1K460J0sqCw5MJWyA4BH7MLTrg36ZyQiYlHWA2lHQQGiqje61UkoTiclMgbgh8hIajcB8t9XtgdgQ+lhonZAKzI/ARGipr6RnhA7Mj8BEaeqUimoudwFqpxIQt4AKBj1DJ7u4G8lkABD5CxtjYEHOGncDm5qYYGxtz6BEQHQQ+QmelVpOVvb1ryztaqSS5gwNZWdBOYGCZsfEKoWRWq2JWq+eHqV1c3JIoFKjZAx4Q+Ag1Ah7wDyUdAIgJAh8AYiKwwB+NRkE9GgAiazgcum7TbrcfzvK5wALfcZygHg0AuKJYLP5ols9R0gGAmCDwASAmCHwAiAkCHwBiIrDAtywrqEcDQGQFmZ0zB75pmh03D2aVDgC45zY73WRzoCUdQh8AZhd0Zs4c+IlEYuD24ZR1AGB2KpnpJptnDvxkMvkTtx1hhA8As1PJTDfZ7GaE33bbEUb4ADA7xRH+zNk8c+BrmvbUbUc4TwcAZqeSmW6y2c0I/9/cdsS2bbdNACC2VDLTTTbPHPizHs5zFSUdAJidSma6yWZXyzINw+i77cxg4HpxDwDEjkpWus1kV4Gv6/p/u+sOo3wAmIVKVrrNZFeBr2nav7vrDhO3ADALxQlbV5nsNvBdr9ShpAMAt1PJSreZ7Crw7969u+uuO+ezzqzWAYCbqeak20x2fZaOysRtr9dz2wQAYkMlI1Wy2HXg67ru+ogFlUt5gTBLFAqL7gIiRCUjVbJYJfD/yW0bRvgIM71SEa1UmvnzWqkkyfX1AHuEuFHJSJUsdh34mqb9vds2IoQ+wi27O3sp1M1ngduoZqNKFrsO/EKh0FKpHfX7rpsAc2NsbIi5uXnr58zNTTE2NubQI8SFSjYahtEvFAott+2ULkAxDONf3bZhhI+wW6nVJHdwcG15RyuVJHdwICu12vw7hkhTnLB1ncEiIonJZOK6Ubvd/uz169f/x227tbU1yeVyrt8HzNu42ZRJ539ujtMrlcV1BpHV7Xbl6OjIdbs7d+7872Kx+H237ZQCX0TkF7/4xWg8Hutu2mSzWbl3757S+wAgal6+fOl6hJ9MJu2PP/7YUHmf8p22pmn+h9s2vV6PTVgAIOebrVTKOSrZO6Uc+IZh/LVKu263q/pKAIgM1SxUzV4RD4FfLBa/n0wmXQ/XT09PVV8JAJGhkoXJZNJWqd1PKQe+iEgqlfoXt20cx2GUDyDWut2u0oXlKpl7lafA13X9L1XanZyceHktACw11QxUzdwpT4FfLBZ/ZJpm5/ZPvkl1sgIAlp3q4hXTNDsqV81e5SnwLzrxjyrtqOUDiCPV7FPN2quU1+FfpbImX0Tkww8/lHQ67fn9ALAMBoOBfPnll67beVl7f5XnEb6I+kSCyg4zAFhWqpnndbJ2ypfANwxjU9M01z8q2LbNih0AsdDtdpVq95qmTQzDuP1kv1me5cdDCoVCK5VKPVNp2263lZYnAcCycBxH2u22UttUKvVM5WTM6/gS+CIihmH8sUo7x3Hk9evXfnUDAELn9evXygNb1Wy9jm+BXywWf5TJZH6m0vbk5EQsy/KrKwAQGpZlKa+7z2QyP/O6FPMq3wJfRMQwjKpqW9UfdwAgzLxkm5dMvY6vgV8sFn+UzWafqrQdDAaUdgBEyuvXr2UwGCi1zWazT/0c3Yv4HPgi6it2RM5LOxyfDCAKbNtWLuX4uTLnjef6/cBCodDKZDI/UGnrOI68fPnS7y4BwNy9fPlSeaI2k8n8wNmmD0EAAAcPSURBVK+VOVf5stP2Oqq7b0VE8vm8FAoFv7sEAHPR6XSUR/d+7aq9ju8j/KlsNvunqm1PTk6U614AsEiDwcDTicBesvM2gY3wRUR++ctfPh8Ohx+ptNU0TX71V39VNC2w70kA4CvHceS//uu/lEs5qVTqlx999NF9n7t1KdA0TafTX1edwHUcR+mQIQBYlC+//FI57DVNm6TT6a/73KU33xHkw71M4Iqcb1jggDUAy+Do6MjTBtKgJmqvCrSkM/X8+fO2ZVnKs7BM4gIIMy+TtCLnl5vcv3+/6GOXrjWXAnkmk1lXLe2InE/icqomgDDqdruewl7TtEkmk1n3sUs3v2seLykUCq2VlZXvennG0dERoQ8gVLrdruey88rKyneDLuVMzaWkM/XixYv/1+/3lb+TaZomH374oZim6We3AMA1y7I8TdKKiGQymeYHH3zwqY/deq+5rnk0TXPDMIy+avvpyh1O1gSwSH6EvWEYfdM0N3zs1q3mGvgXq3a+4aWeT+gDWCQ/wv6ibv+NeZVyLt87z5eJnJ+o6bWePw19avoA5qnb7XoOe5Hzur3fJ2HOYq41/KtevXp1cHZ25vnHmbW1Ncnlcn50CQBu5McErYjIyspK/Stf+coTH7rk2sICX0TkxYsXP+33+1/1+hzW6QMIktd19lOZTOZnH3zwwa/50CUlCw18Ee+bsqZyuZysra350SUAuOTXkvB5ba56n4WfTJbJZNa9rNyZ6na78vz5c8+1NQAQOZ8rfP78uS9hbxhGf16bq95n4SN8EZFOp1Pq9Xr/ORqNMl6fpWma3Lt3T9LptB9dAxBDg8HA0wUmVxmG0c9ms78+7xU51wlF4Iuch/7p6enPHcdJ+PE86voAVPhVrxc5X365urr6SRjCXiQEJZ2pQqHQyuVyv+9ljf5VJycn8vz5c+7IBTAT27bl+fPnvoZ9Lpf7/bCEvUiIRvhT7Xb7s263+w9+jfQ1TZN8Pi937tzx43EAIuj169dycnLi2xzgNOyLxeL3fXmgT0IX+CL+1vSn0um0FItFzuEBcMmyLGm3275eqRqmmv3bQhn4IsGEvohcjva5OhGIL8dxLkf1fgpz2IuEOPBFzkO/3+83/Vinf5WmaVIsFtmhC8RQt9uVdrvt+xJu0zQ7mUxmPaxhLxLywJ/ya0fu23Rdl7W1NZZwAjEwGAzk6OgokIUci95BO6ulCHwR/87euU46nZbV1VXJZrNBPB7AAvV6PTk9PfW1Tn/VIs/GcWtpAl9E5Pj4+DtnZ2d/5tcKnrfpui75fJ5SDxAB06sHg1qarWnaZGVl5bt37979i0BeEIClCnwRkXa7/bDf7/+z35O5V2maJqurq5LL5UTX9aBeA8Bntm1Lt9uV09PTQI9ZuTgq4RuLOOLYi6ULfJHzyVzLsuperkucVTablUwmw6gfCLFutyv9fl96vV7g78pkMk3TNDfCPDl7k6UM/KmgSzxXaZp2Gf7U+oHF6/V6lyE/j0MTl7GE87alDnyR4JZu3iabzUoqlZJsNkvZB5gD27al1+vJcDicy0j+qmVYcjmLpQ/8qVevXh30+/1vzmO0/zZd1yWdTothGGKaJss8AR8MBgOxLEtGo5EMBoOFnIt1cffsD5ZlFc5tIhP4Iuej/cFg8OPhcPjRovtimqboun75TUDTtMvfAZxzHEcsy7r8fTQaiW3bYlnWorsmqVTql+l0+uvLPqq/KlKBP3V8fLzd6/X+Zjweh7bWctNPAalUas49AYIzHA6v/fNpyIdRMpm0s9nsn969e3d30X3xWyQDf2qRZR4AyyVq5ZvrRDrwRc7LPKPRaL/X6z1adF8AhFM2m31qGMZmlMo314l84E+12+2Ho9GoFsSZPACWUyaT+ZlhGNVl20ClKjaBP3UR/H87HA4fUOoB4kfTtEkqlXpmGMYfxyXop2IX+FPTUs9wOPydME/uAvBHMpm0U6nUv8ShdHOT2Ab+VUdHR9+zLOv35r15C0DwTNPsmKb5j2tra3+w6L4sGoF/Rbvdfmjb9l8x6geW23Q0r+v6X8atbPM+BP4N2u32Z6PR6M8ty/oNwh8Iv2QyaZum+R+GYfx12C4PDwsCfwbtdvsz27b/aDQa/XaQxzIDcMcwjL5hGP+q6/rfEfK3I/Bd6nQ6Jcdx/tC27d+1bftrfAMA5scwjL6u6z/Rdf2fNE37+7hOvqoi8H1wfHy87TjOI8dxftO27V/hmwDg3UW4/7emaf+uadrTKB51MG8EfkDa7fbDyWTyW47jPJpMJsXxePy1yWSSFhFhNRBwvnpGRCSRSAySyeRPEolEW9O0p4lE4t+YaA0GgR8u5YtfQFQ0RaSz6E7gHIEPADHB4ewAEBMEPgDEBIEPADFB4ANATBD4ABATBD4AxASBDwAxQeADQEz8f+okfdtl9DojAAAAAElFTkSuQmCC
      mediatype: image/png
  install:
    spec:
      clusterPermissions:
        - rules:
            - apiGroups:
                - authentication.k8s.io
              resources:
                - tokenreviews
              verbs:
                - create
            - apiGroups:
                - authorization.k8s.io
              resources:
                - subjectaccessreviews
              verbs:
                - create
            - apiGroups:
                - config.openshift.io
              resources:
                - clusterversions
              verbs:
                - get
                - list
                - watch
            - apiGroups:
                - console.openshift.io
              resources:
                - consoleexternalloglinks
                - consolelinks
                - consoleplugins
                - consoleplugins/finalizers
              verbs:
                - create
                - delete
                - get
                - update
            - apiGroups:
                - ""
              resources:
                - configmaps
              verbs:
                - get
                - list
                - watch
            - apiGroups:
                - ""
              resources:
                - secrets
              verbs:
                - get
                - list
                - watch
            - apiGroups:
                - ols.openshift.io
              resources:
                - olsconfigs
              verbs:
                - create
                - delete
                - get
                - list
                - patch
                - update
                - watch
            - apiGroups:
                - ols.openshift.io
              resources:
                - olsconfigs/finalizers
              verbs:
                - update
            - apiGroups:
                - ols.openshift.io
              resources:
                - olsconfigs/status
              verbs:
                - get
                - patch
                - update
            - apiGroups:
                - operator.openshift.io
              resources:
                - consoles
              verbs:
                - get
                - list
                - update
                - watch
            - apiGroups:
                - rbac.authorization.k8s.io
              resources:
                - clusterrolebindings
                - clusterroles
              verbs:
                - '*'
          serviceAccountName: lightspeed-operator-controller-manager
      deployments:
        - label:
            app.kubernetes.io/component: manager
            app.kubernetes.io/created-by: lightspeed-operator
            app.kubernetes.io/instance: controller-manager
            app.kubernetes.io/managed-by: kustomize
            app.kubernetes.io/name: deployment
            app.kubernetes.io/part-of: lightspeed-operator
            control-plane: controller-manager
          name: lightspeed-operator-controller-manager
          spec:
            replicas: 1
            selector:
              matchLabels:
                control-plane: controller-manager
            strategy: {}
            template:
              metadata:
                annotations:
                  kubectl.kubernetes.io/default-container: manager
                labels:
                  control-plane: controller-manager
              spec:
                containers:
                  - args:
                      - --leader-elect
                      - --health-probe-bind-address=:8081
                      - --metrics-bind-address=:8443
                      - --secure-metrics-server
                      - --cert-dir=/etc/tls/private
<<<<<<< HEAD
                      - --service-image=registry.redhat.io/openshift-lightspeed-beta/lightspeed-service-api-rhel9@sha256:3a33f22904f69a271e2877dc05307fd02c2d9db0ca1d380a7f91bc6d48300b72
                      - --console-image=registry.redhat.io/openshift-lightspeed-beta/lightspeed-console-plugin-rhel9@sha256:1839d107367b7eb9e8a9b61996866405d50229570b6feade791e49acc0eee165
=======
                      - --service-image=registry.redhat.io/openshift-lightspeed-beta/lightspeed-service-api-rhel9@sha256:597cf45c67c7f58023a185470d497a1b90296f10385e39c994bc58f333638dbb
                      - --console-image=registry.redhat.io/openshift-lightspeed-beta/lightspeed-console-plugin-rhel9@sha256:16755b043144919f40a0a9bd86f00a31b6c666c17cdbf0aa5194b9af6ee03acb
>>>>>>> 5c37947c
                    command:
                      - /manager
                    env:
                      - name: WATCH_NAMESPACE
                        valueFrom:
                          fieldRef:
                            fieldPath: metadata.annotations['olm.targetNamespaces']
                    image: registry.redhat.io/openshift-lightspeed-beta/lightspeed-rhel9-operator@sha256:ed94319ccda21f0b0ddf344bc85c789437fbb82f90bc27b0e533d0e501f020d7
                    imagePullPolicy: Always
                    livenessProbe:
                      httpGet:
                        path: /healthz
                        port: 8081
                      initialDelaySeconds: 15
                      periodSeconds: 20
                    name: manager
                    ports:
                      - containerPort: 8443
                        name: metrics
                        protocol: TCP
                    readinessProbe:
                      httpGet:
                        path: /readyz
                        port: 8081
                      initialDelaySeconds: 5
                      periodSeconds: 10
                    resources:
                      limits:
                        cpu: 500m
                        memory: 256Mi
                      requests:
                        cpu: 10m
                        memory: 64Mi
                    securityContext:
                      allowPrivilegeEscalation: false
                      capabilities:
                        drop:
                          - ALL
                    volumeMounts:
                      - mountPath: /etc/tls/private
                        name: controller-manager-tls
                        readOnly: true
                securityContext:
                  runAsNonRoot: true
                serviceAccountName: lightspeed-operator-controller-manager
                terminationGracePeriodSeconds: 10
                volumes:
                  - name: controller-manager-tls
                    secret:
                      secretName: controller-manager-tls
      permissions:
        - rules:
            - apiGroups:
                - ""
              resources:
                - configmaps
              verbs:
                - get
                - list
                - watch
                - create
                - update
                - patch
                - delete
            - apiGroups:
                - coordination.k8s.io
              resources:
                - leases
              verbs:
                - get
                - list
                - watch
                - create
                - update
                - patch
                - delete
            - apiGroups:
                - ""
              resources:
                - events
              verbs:
                - create
                - patch
            - apiGroups:
                - apps
              resources:
                - deployments
              verbs:
                - create
                - delete
                - get
                - list
                - patch
                - update
                - watch
            - apiGroups:
                - ""
              resources:
                - configmaps
              verbs:
                - create
                - delete
                - get
                - list
                - patch
                - update
                - watch
            - apiGroups:
                - ""
              resources:
                - secrets
              verbs:
                - create
                - delete
                - get
                - list
                - patch
                - update
                - watch
            - apiGroups:
                - ""
              resources:
                - serviceaccounts
              verbs:
                - create
                - delete
                - get
                - list
                - patch
                - update
                - watch
            - apiGroups:
                - ""
              resources:
                - services
              verbs:
                - create
                - delete
                - get
                - list
                - patch
                - update
                - watch
            - apiGroups:
                - monitoring.coreos.com
              resources:
                - prometheusrules
              verbs:
                - create
                - delete
                - get
                - list
                - patch
                - update
                - watch
            - apiGroups:
                - monitoring.coreos.com
              resources:
                - servicemonitors
              verbs:
                - create
                - delete
                - get
                - list
                - patch
                - update
                - watch
            - apiGroups:
                - rbac.authorization.k8s.io
              resources:
                - rolebindings
                - roles
              verbs:
                - '*'
          serviceAccountName: lightspeed-operator-controller-manager
    strategy: deployment
  installModes:
    - supported: false
      type: OwnNamespace
    - supported: false
      type: SingleNamespace
    - supported: false
      type: MultiNamespace
    - supported: true
      type: AllNamespaces
  keywords:
    - ai
    - openshift
    - assistant
    - llm
  links:
    - name: Lightspeed Operator
      url: https://github.com/openshift/lightspeed-operator
  maturity: alpha
  minKubeVersion: 1.28.0
  provider:
    name: Red Hat, Inc
    url: https://github.com/openshift/lightspeed-service
  version: 0.1.6
  relatedImages:
    - name: lightspeed-service-api
      image: registry.redhat.io/openshift-lightspeed-beta/lightspeed-service-api-rhel9@sha256:3a33f22904f69a271e2877dc05307fd02c2d9db0ca1d380a7f91bc6d48300b72
    - name: lightspeed-console-plugin
      image: registry.redhat.io/openshift-lightspeed-beta/lightspeed-console-plugin-rhel9@sha256:16755b043144919f40a0a9bd86f00a31b6c666c17cdbf0aa5194b9af6ee03acb
    - name: lightspeed-operator
      image: registry.redhat.io/openshift-lightspeed-beta/lightspeed-rhel9-operator@sha256:ed94319ccda21f0b0ddf344bc85c789437fbb82f90bc27b0e533d0e501f020d7<|MERGE_RESOLUTION|>--- conflicted
+++ resolved
@@ -341,13 +341,8 @@
                       - --metrics-bind-address=:8443
                       - --secure-metrics-server
                       - --cert-dir=/etc/tls/private
-<<<<<<< HEAD
                       - --service-image=registry.redhat.io/openshift-lightspeed-beta/lightspeed-service-api-rhel9@sha256:3a33f22904f69a271e2877dc05307fd02c2d9db0ca1d380a7f91bc6d48300b72
-                      - --console-image=registry.redhat.io/openshift-lightspeed-beta/lightspeed-console-plugin-rhel9@sha256:1839d107367b7eb9e8a9b61996866405d50229570b6feade791e49acc0eee165
-=======
-                      - --service-image=registry.redhat.io/openshift-lightspeed-beta/lightspeed-service-api-rhel9@sha256:597cf45c67c7f58023a185470d497a1b90296f10385e39c994bc58f333638dbb
                       - --console-image=registry.redhat.io/openshift-lightspeed-beta/lightspeed-console-plugin-rhel9@sha256:16755b043144919f40a0a9bd86f00a31b6c666c17cdbf0aa5194b9af6ee03acb
->>>>>>> 5c37947c
                     command:
                       - /manager
                     env:
